--- conflicted
+++ resolved
@@ -1,34 +1,24 @@
 #import "RNFirebaseDatabaseReference.h"
 
-<<<<<<< HEAD
+@implementation RNFirebaseDatabaseReference
+
 #if __has_include(<FirebaseDatabase/FIRDatabase.h>)
-#import "RNFirebaseDatabase.h"
-#import "RNFirebaseEvents.h"
-
-@implementation RNFirebaseDatabaseReference
 
 - (id)initWithPathAndModifiers:(RCTEventEmitter *)emitter
                            app:(NSString *) app
                          refId:(NSNumber *) refId
                        refPath:(NSString *) refPath
                      modifiers:(NSArray *) modifiers {
-=======
-@implementation RNFirebaseDatabaseReference
-
-#if __has_include(<FirebaseDatabase/FIRDatabase.h>)
-
-- (id)initWithPathAndModifiers:(RCTEventEmitter *)emitter database:(FIRDatabase *)database refId:(NSNumber *)refId path:(NSString *)path modifiers:(NSArray *)modifiers {
->>>>>>> 184a0981
     self = [super init];
     if (self) {
         _emitter = emitter;
         _app = app;
         _refId = refId;
         _path = refPath;
-        
+
         // TODO: Only create if needed
         _listeners = [[NSMutableDictionary alloc] init];
-        
+
         _query = [self buildQueryAtPathWithModifiers:refPath modifiers:modifiers];
     }
     return self;
@@ -83,7 +73,7 @@
                              listenerId:(NSNumber *) listenerId {
     NSMutableDictionary *snapshot = [[NSMutableDictionary alloc] init];
     NSMutableDictionary *eventMap = [[NSMutableDictionary alloc] init];
-    
+
     [snapshot setValue:dataSnapshot.key forKey:@"key"];
     [snapshot setValue:@(dataSnapshot.exists) forKey:@"exists"];
     [snapshot setValue:@(dataSnapshot.hasChildren) forKey:@"hasChildren"];
@@ -91,14 +81,14 @@
     [snapshot setValue:dataSnapshot.value forKey:@"value"];
     [snapshot setValue:[RNFirebaseDatabaseReference getChildKeys:dataSnapshot] forKey:@"childKeys"];
     [snapshot setValue:dataSnapshot.priority forKey:@"priority"];
-    
+
     [eventMap setValue:refId forKey:@"refId"];
     [eventMap setValue:path forKey:@"path"];
     [eventMap setValue:snapshot forKey:@"snapshot"];
     [eventMap setValue:eventName forKey:@"eventName"];
     [eventMap setValue:listenerId forKey:@"listenerId"];
     [eventMap setValue:previousChildName forKey:@"previousChildName"];
-    
+
     return eventMap;
 }
 
