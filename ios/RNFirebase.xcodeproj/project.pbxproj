// !$*UTF8*$!
{
	archiveVersion = 1;
	classes = {
	};
	objectVersion = 46;
	objects = {

/* Begin PBXBuildFile section */
		17AF4F6B1F59CDBF00C02336 /* RNFirebaseLinks.m in Sources */ = {isa = PBXBuildFile; fileRef = 17AF4F6A1F59CDBF00C02336 /* RNFirebaseLinks.m */; };
		8300A7AE1F31E143001B16AB /* RNFirebaseDatabaseReference.m in Sources */ = {isa = PBXBuildFile; fileRef = 8300A7AD1F31E143001B16AB /* RNFirebaseDatabaseReference.m */; };
		8323CF061F6FBD870071420B /* BannerComponent.m in Sources */ = {isa = PBXBuildFile; fileRef = 8323CEFF1F6FBD870071420B /* BannerComponent.m */; };
		8323CF071F6FBD870071420B /* NativeExpressComponent.m in Sources */ = {isa = PBXBuildFile; fileRef = 8323CF011F6FBD870071420B /* NativeExpressComponent.m */; };
		8323CF081F6FBD870071420B /* RNFirebaseAdMobBannerManager.m in Sources */ = {isa = PBXBuildFile; fileRef = 8323CF031F6FBD870071420B /* RNFirebaseAdMobBannerManager.m */; };
		8323CF091F6FBD870071420B /* RNFirebaseAdMobNativeExpressManager.m in Sources */ = {isa = PBXBuildFile; fileRef = 8323CF051F6FBD870071420B /* RNFirebaseAdMobNativeExpressManager.m */; };
		8376F7141F7C149100D45A85 /* RNFirebaseFirestoreDocumentReference.m in Sources */ = {isa = PBXBuildFile; fileRef = 8376F70E1F7C149000D45A85 /* RNFirebaseFirestoreDocumentReference.m */; };
		8376F7151F7C149100D45A85 /* RNFirebaseFirestore.m in Sources */ = {isa = PBXBuildFile; fileRef = 8376F7101F7C149000D45A85 /* RNFirebaseFirestore.m */; };
		8376F7161F7C149100D45A85 /* RNFirebaseFirestoreCollectionReference.m in Sources */ = {isa = PBXBuildFile; fileRef = 8376F7111F7C149000D45A85 /* RNFirebaseFirestoreCollectionReference.m */; };
		839D916C1EF3E20B0077C7C8 /* RNFirebaseAdMob.m in Sources */ = {isa = PBXBuildFile; fileRef = 839D914F1EF3E20A0077C7C8 /* RNFirebaseAdMob.m */; };
		839D916D1EF3E20B0077C7C8 /* RNFirebaseAdMobInterstitial.m in Sources */ = {isa = PBXBuildFile; fileRef = 839D91511EF3E20A0077C7C8 /* RNFirebaseAdMobInterstitial.m */; };
		839D916E1EF3E20B0077C7C8 /* RNFirebaseAdMobRewardedVideo.m in Sources */ = {isa = PBXBuildFile; fileRef = 839D91531EF3E20A0077C7C8 /* RNFirebaseAdMobRewardedVideo.m */; };
		839D916F1EF3E20B0077C7C8 /* RNFirebaseAnalytics.m in Sources */ = {isa = PBXBuildFile; fileRef = 839D91561EF3E20A0077C7C8 /* RNFirebaseAnalytics.m */; };
		839D91701EF3E20B0077C7C8 /* RNFirebaseAuth.m in Sources */ = {isa = PBXBuildFile; fileRef = 839D91591EF3E20A0077C7C8 /* RNFirebaseAuth.m */; };
		839D91711EF3E20B0077C7C8 /* RNFirebaseRemoteConfig.m in Sources */ = {isa = PBXBuildFile; fileRef = 839D915C1EF3E20A0077C7C8 /* RNFirebaseRemoteConfig.m */; };
		839D91721EF3E20B0077C7C8 /* RNFirebaseCrash.m in Sources */ = {isa = PBXBuildFile; fileRef = 839D915F1EF3E20A0077C7C8 /* RNFirebaseCrash.m */; };
		839D91731EF3E20B0077C7C8 /* RNFirebaseDatabase.m in Sources */ = {isa = PBXBuildFile; fileRef = 839D91621EF3E20A0077C7C8 /* RNFirebaseDatabase.m */; };
		839D91741EF3E20B0077C7C8 /* RNFirebaseMessaging.m in Sources */ = {isa = PBXBuildFile; fileRef = 839D91651EF3E20A0077C7C8 /* RNFirebaseMessaging.m */; };
		839D91751EF3E20B0077C7C8 /* RNFirebasePerformance.m in Sources */ = {isa = PBXBuildFile; fileRef = 839D91681EF3E20A0077C7C8 /* RNFirebasePerformance.m */; };
		839D91761EF3E20B0077C7C8 /* RNFirebaseStorage.m in Sources */ = {isa = PBXBuildFile; fileRef = 839D916B1EF3E20A0077C7C8 /* RNFirebaseStorage.m */; };
		D950369E1D19C77400F7094D /* RNFirebase.m in Sources */ = {isa = PBXBuildFile; fileRef = D950369D1D19C77400F7094D /* RNFirebase.m */; };
/* End PBXBuildFile section */

/* Begin PBXCopyFilesBuildPhase section */
		58B511D91A9E6C8500147676 /* CopyFiles */ = {
			isa = PBXCopyFilesBuildPhase;
			buildActionMask = 2147483647;
			dstPath = "";
			dstSubfolderSpec = 16;
			files = (
			);
			runOnlyForDeploymentPostprocessing = 0;
		};
/* End PBXCopyFilesBuildPhase section */

/* Begin PBXFileReference section */
		134814201AA4EA6300B7C361 /* libRNFirebase.a */ = {isa = PBXFileReference; explicitFileType = archive.ar; includeInIndex = 0; path = libRNFirebase.a; sourceTree = BUILT_PRODUCTS_DIR; };
		17AF4F691F59CDBF00C02336 /* RNFirebaseLinks.h */ = {isa = PBXFileReference; fileEncoding = 4; lastKnownFileType = sourcecode.c.h; path = RNFirebaseLinks.h; sourceTree = "<group>"; };
		17AF4F6A1F59CDBF00C02336 /* RNFirebaseLinks.m */ = {isa = PBXFileReference; fileEncoding = 4; lastKnownFileType = sourcecode.c.objc; path = RNFirebaseLinks.m; sourceTree = "<group>"; };
		8300A7AC1F31E143001B16AB /* RNFirebaseDatabaseReference.h */ = {isa = PBXFileReference; fileEncoding = 4; lastKnownFileType = sourcecode.c.h; path = RNFirebaseDatabaseReference.h; sourceTree = "<group>"; };
		8300A7AD1F31E143001B16AB /* RNFirebaseDatabaseReference.m */ = {isa = PBXFileReference; fileEncoding = 4; lastKnownFileType = sourcecode.c.objc; path = RNFirebaseDatabaseReference.m; sourceTree = "<group>"; };
		8323CEFE1F6FBD870071420B /* BannerComponent.h */ = {isa = PBXFileReference; fileEncoding = 4; lastKnownFileType = sourcecode.c.h; path = BannerComponent.h; sourceTree = "<group>"; };
		8323CEFF1F6FBD870071420B /* BannerComponent.m */ = {isa = PBXFileReference; fileEncoding = 4; lastKnownFileType = sourcecode.c.objc; path = BannerComponent.m; sourceTree = "<group>"; };
		8323CF001F6FBD870071420B /* NativeExpressComponent.h */ = {isa = PBXFileReference; fileEncoding = 4; lastKnownFileType = sourcecode.c.h; path = NativeExpressComponent.h; sourceTree = "<group>"; };
		8323CF011F6FBD870071420B /* NativeExpressComponent.m */ = {isa = PBXFileReference; fileEncoding = 4; lastKnownFileType = sourcecode.c.objc; path = NativeExpressComponent.m; sourceTree = "<group>"; };
		8323CF021F6FBD870071420B /* RNFirebaseAdMobBannerManager.h */ = {isa = PBXFileReference; fileEncoding = 4; lastKnownFileType = sourcecode.c.h; path = RNFirebaseAdMobBannerManager.h; sourceTree = "<group>"; };
		8323CF031F6FBD870071420B /* RNFirebaseAdMobBannerManager.m */ = {isa = PBXFileReference; fileEncoding = 4; lastKnownFileType = sourcecode.c.objc; path = RNFirebaseAdMobBannerManager.m; sourceTree = "<group>"; };
		8323CF041F6FBD870071420B /* RNFirebaseAdMobNativeExpressManager.h */ = {isa = PBXFileReference; fileEncoding = 4; lastKnownFileType = sourcecode.c.h; path = RNFirebaseAdMobNativeExpressManager.h; sourceTree = "<group>"; };
		8323CF051F6FBD870071420B /* RNFirebaseAdMobNativeExpressManager.m */ = {isa = PBXFileReference; fileEncoding = 4; lastKnownFileType = sourcecode.c.objc; path = RNFirebaseAdMobNativeExpressManager.m; sourceTree = "<group>"; };
		8376F70E1F7C149000D45A85 /* RNFirebaseFirestoreDocumentReference.m */ = {isa = PBXFileReference; fileEncoding = 4; lastKnownFileType = sourcecode.c.objc; path = RNFirebaseFirestoreDocumentReference.m; sourceTree = "<group>"; };
		8376F70F1F7C149000D45A85 /* RNFirebaseFirestore.h */ = {isa = PBXFileReference; fileEncoding = 4; lastKnownFileType = sourcecode.c.h; path = RNFirebaseFirestore.h; sourceTree = "<group>"; };
		8376F7101F7C149000D45A85 /* RNFirebaseFirestore.m */ = {isa = PBXFileReference; fileEncoding = 4; lastKnownFileType = sourcecode.c.objc; path = RNFirebaseFirestore.m; sourceTree = "<group>"; };
		8376F7111F7C149000D45A85 /* RNFirebaseFirestoreCollectionReference.m */ = {isa = PBXFileReference; fileEncoding = 4; lastKnownFileType = sourcecode.c.objc; path = RNFirebaseFirestoreCollectionReference.m; sourceTree = "<group>"; };
		8376F7121F7C149000D45A85 /* RNFirebaseFirestoreDocumentReference.h */ = {isa = PBXFileReference; fileEncoding = 4; lastKnownFileType = sourcecode.c.h; path = RNFirebaseFirestoreDocumentReference.h; sourceTree = "<group>"; };
		8376F7131F7C149000D45A85 /* RNFirebaseFirestoreCollectionReference.h */ = {isa = PBXFileReference; fileEncoding = 4; lastKnownFileType = sourcecode.c.h; path = RNFirebaseFirestoreCollectionReference.h; sourceTree = "<group>"; };
		839D914E1EF3E20A0077C7C8 /* RNFirebaseAdMob.h */ = {isa = PBXFileReference; fileEncoding = 4; lastKnownFileType = sourcecode.c.h; path = RNFirebaseAdMob.h; sourceTree = "<group>"; };
		839D914F1EF3E20A0077C7C8 /* RNFirebaseAdMob.m */ = {isa = PBXFileReference; fileEncoding = 4; lastKnownFileType = sourcecode.c.objc; path = RNFirebaseAdMob.m; sourceTree = "<group>"; };
		839D91501EF3E20A0077C7C8 /* RNFirebaseAdMobInterstitial.h */ = {isa = PBXFileReference; fileEncoding = 4; lastKnownFileType = sourcecode.c.h; path = RNFirebaseAdMobInterstitial.h; sourceTree = "<group>"; };
		839D91511EF3E20A0077C7C8 /* RNFirebaseAdMobInterstitial.m */ = {isa = PBXFileReference; fileEncoding = 4; lastKnownFileType = sourcecode.c.objc; path = RNFirebaseAdMobInterstitial.m; sourceTree = "<group>"; };
		839D91521EF3E20A0077C7C8 /* RNFirebaseAdMobRewardedVideo.h */ = {isa = PBXFileReference; fileEncoding = 4; lastKnownFileType = sourcecode.c.h; path = RNFirebaseAdMobRewardedVideo.h; sourceTree = "<group>"; };
		839D91531EF3E20A0077C7C8 /* RNFirebaseAdMobRewardedVideo.m */ = {isa = PBXFileReference; fileEncoding = 4; lastKnownFileType = sourcecode.c.objc; path = RNFirebaseAdMobRewardedVideo.m; sourceTree = "<group>"; };
		839D91551EF3E20A0077C7C8 /* RNFirebaseAnalytics.h */ = {isa = PBXFileReference; fileEncoding = 4; lastKnownFileType = sourcecode.c.h; path = RNFirebaseAnalytics.h; sourceTree = "<group>"; };
		839D91561EF3E20A0077C7C8 /* RNFirebaseAnalytics.m */ = {isa = PBXFileReference; fileEncoding = 4; lastKnownFileType = sourcecode.c.objc; path = RNFirebaseAnalytics.m; sourceTree = "<group>"; };
		839D91581EF3E20A0077C7C8 /* RNFirebaseAuth.h */ = {isa = PBXFileReference; fileEncoding = 4; lastKnownFileType = sourcecode.c.h; path = RNFirebaseAuth.h; sourceTree = "<group>"; };
		839D91591EF3E20A0077C7C8 /* RNFirebaseAuth.m */ = {isa = PBXFileReference; fileEncoding = 4; lastKnownFileType = sourcecode.c.objc; path = RNFirebaseAuth.m; sourceTree = "<group>"; };
		839D915B1EF3E20A0077C7C8 /* RNFirebaseRemoteConfig.h */ = {isa = PBXFileReference; fileEncoding = 4; lastKnownFileType = sourcecode.c.h; path = RNFirebaseRemoteConfig.h; sourceTree = "<group>"; };
		839D915C1EF3E20A0077C7C8 /* RNFirebaseRemoteConfig.m */ = {isa = PBXFileReference; fileEncoding = 4; lastKnownFileType = sourcecode.c.objc; path = RNFirebaseRemoteConfig.m; sourceTree = "<group>"; };
		839D915E1EF3E20A0077C7C8 /* RNFirebaseCrash.h */ = {isa = PBXFileReference; fileEncoding = 4; lastKnownFileType = sourcecode.c.h; path = RNFirebaseCrash.h; sourceTree = "<group>"; };
		839D915F1EF3E20A0077C7C8 /* RNFirebaseCrash.m */ = {isa = PBXFileReference; fileEncoding = 4; lastKnownFileType = sourcecode.c.objc; path = RNFirebaseCrash.m; sourceTree = "<group>"; };
		839D91611EF3E20A0077C7C8 /* RNFirebaseDatabase.h */ = {isa = PBXFileReference; fileEncoding = 4; lastKnownFileType = sourcecode.c.h; path = RNFirebaseDatabase.h; sourceTree = "<group>"; };
		839D91621EF3E20A0077C7C8 /* RNFirebaseDatabase.m */ = {isa = PBXFileReference; fileEncoding = 4; lastKnownFileType = sourcecode.c.objc; path = RNFirebaseDatabase.m; sourceTree = "<group>"; };
		839D91641EF3E20A0077C7C8 /* RNFirebaseMessaging.h */ = {isa = PBXFileReference; fileEncoding = 4; lastKnownFileType = sourcecode.c.h; path = RNFirebaseMessaging.h; sourceTree = "<group>"; };
		839D91651EF3E20A0077C7C8 /* RNFirebaseMessaging.m */ = {isa = PBXFileReference; fileEncoding = 4; lastKnownFileType = sourcecode.c.objc; path = RNFirebaseMessaging.m; sourceTree = "<group>"; };
		839D91671EF3E20A0077C7C8 /* RNFirebasePerformance.h */ = {isa = PBXFileReference; fileEncoding = 4; lastKnownFileType = sourcecode.c.h; path = RNFirebasePerformance.h; sourceTree = "<group>"; };
		839D91681EF3E20A0077C7C8 /* RNFirebasePerformance.m */ = {isa = PBXFileReference; fileEncoding = 4; lastKnownFileType = sourcecode.c.objc; path = RNFirebasePerformance.m; sourceTree = "<group>"; };
		839D916A1EF3E20A0077C7C8 /* RNFirebaseStorage.h */ = {isa = PBXFileReference; fileEncoding = 4; lastKnownFileType = sourcecode.c.h; path = RNFirebaseStorage.h; sourceTree = "<group>"; };
		839D916B1EF3E20A0077C7C8 /* RNFirebaseStorage.m */ = {isa = PBXFileReference; fileEncoding = 4; lastKnownFileType = sourcecode.c.objc; path = RNFirebaseStorage.m; sourceTree = "<group>"; };
		839D91771EF3E22F0077C7C8 /* RNFirebaseEvents.h */ = {isa = PBXFileReference; fileEncoding = 4; lastKnownFileType = sourcecode.c.h; name = RNFirebaseEvents.h; path = RNFirebase/RNFirebaseEvents.h; sourceTree = "<group>"; };
		D950369C1D19C77400F7094D /* RNFirebase.h */ = {isa = PBXFileReference; fileEncoding = 4; lastKnownFileType = sourcecode.c.h; name = RNFirebase.h; path = RNFirebase/RNFirebase.h; sourceTree = "<group>"; };
		D950369D1D19C77400F7094D /* RNFirebase.m */ = {isa = PBXFileReference; fileEncoding = 4; lastKnownFileType = sourcecode.c.objc; name = RNFirebase.m; path = RNFirebase/RNFirebase.m; sourceTree = "<group>"; };
/* End PBXFileReference section */

/* Begin PBXFrameworksBuildPhase section */
		58B511D81A9E6C8500147676 /* Frameworks */ = {
			isa = PBXFrameworksBuildPhase;
			buildActionMask = 2147483647;
			files = (
			);
			runOnlyForDeploymentPostprocessing = 0;
		};
/* End PBXFrameworksBuildPhase section */

/* Begin PBXGroup section */
		134814211AA4EA7D00B7C361 /* Products */ = {
			isa = PBXGroup;
			children = (
				134814201AA4EA6300B7C361 /* libRNFirebase.a */,
			);
			name = Products;
			sourceTree = "<group>";
		};
		17AF4F681F59CDBF00C02336 /* links */ = {
			isa = PBXGroup;
			children = (
				17AF4F691F59CDBF00C02336 /* RNFirebaseLinks.h */,
				17AF4F6A1F59CDBF00C02336 /* RNFirebaseLinks.m */,
			);
			name = links;
			path = RNFirebase/links;
			sourceTree = "<group>";
		};
		58B511D21A9E6C8500147676 = {
			isa = PBXGroup;
			children = (
				17AF4F681F59CDBF00C02336 /* links */,
				839D914D1EF3E20A0077C7C8 /* admob */,
				839D91541EF3E20A0077C7C8 /* analytics */,
				839D91571EF3E20A0077C7C8 /* auth */,
				839D915A1EF3E20A0077C7C8 /* config */,
				839D915D1EF3E20A0077C7C8 /* crash */,
				839D91601EF3E20A0077C7C8 /* database */,
				8376F70D1F7C141500D45A85 /* firestore */,
				839D91631EF3E20A0077C7C8 /* messaging */,
				839D91661EF3E20A0077C7C8 /* perf */,
				134814211AA4EA7D00B7C361 /* Products */,
				D950369C1D19C77400F7094D /* RNFirebase.h */,
				D950369D1D19C77400F7094D /* RNFirebase.m */,
				839D91771EF3E22F0077C7C8 /* RNFirebaseEvents.h */,
				839D91691EF3E20A0077C7C8 /* storage */,
			);
			sourceTree = "<group>";
		};
		8376F70D1F7C141500D45A85 /* firestore */ = {
			isa = PBXGroup;
			children = (
				8376F70F1F7C149000D45A85 /* RNFirebaseFirestore.h */,
				8376F7101F7C149000D45A85 /* RNFirebaseFirestore.m */,
				8376F7131F7C149000D45A85 /* RNFirebaseFirestoreCollectionReference.h */,
				8376F7111F7C149000D45A85 /* RNFirebaseFirestoreCollectionReference.m */,
				8376F7121F7C149000D45A85 /* RNFirebaseFirestoreDocumentReference.h */,
				8376F70E1F7C149000D45A85 /* RNFirebaseFirestoreDocumentReference.m */,
			);
			name = firestore;
			path = RNFirebase/firestore;
			sourceTree = "<group>";
		};
		839D914D1EF3E20A0077C7C8 /* admob */ = {
			isa = PBXGroup;
			children = (
				8323CEFE1F6FBD870071420B /* BannerComponent.h */,
				8323CEFF1F6FBD870071420B /* BannerComponent.m */,
				8323CF001F6FBD870071420B /* NativeExpressComponent.h */,
				8323CF011F6FBD870071420B /* NativeExpressComponent.m */,
				8323CF021F6FBD870071420B /* RNFirebaseAdMobBannerManager.h */,
				8323CF031F6FBD870071420B /* RNFirebaseAdMobBannerManager.m */,
				8323CF041F6FBD870071420B /* RNFirebaseAdMobNativeExpressManager.h */,
				8323CF051F6FBD870071420B /* RNFirebaseAdMobNativeExpressManager.m */,
				839D914E1EF3E20A0077C7C8 /* RNFirebaseAdMob.h */,
				839D914F1EF3E20A0077C7C8 /* RNFirebaseAdMob.m */,
				839D91501EF3E20A0077C7C8 /* RNFirebaseAdMobInterstitial.h */,
				839D91511EF3E20A0077C7C8 /* RNFirebaseAdMobInterstitial.m */,
				839D91521EF3E20A0077C7C8 /* RNFirebaseAdMobRewardedVideo.h */,
				839D91531EF3E20A0077C7C8 /* RNFirebaseAdMobRewardedVideo.m */,
			);
			name = admob;
			path = RNFirebase/admob;
			sourceTree = "<group>";
		};
		839D91541EF3E20A0077C7C8 /* analytics */ = {
			isa = PBXGroup;
			children = (
				839D91551EF3E20A0077C7C8 /* RNFirebaseAnalytics.h */,
				839D91561EF3E20A0077C7C8 /* RNFirebaseAnalytics.m */,
			);
			name = analytics;
			path = RNFirebase/analytics;
			sourceTree = "<group>";
		};
		839D91571EF3E20A0077C7C8 /* auth */ = {
			isa = PBXGroup;
			children = (
				839D91581EF3E20A0077C7C8 /* RNFirebaseAuth.h */,
				839D91591EF3E20A0077C7C8 /* RNFirebaseAuth.m */,
			);
			name = auth;
			path = RNFirebase/auth;
			sourceTree = "<group>";
		};
		839D915A1EF3E20A0077C7C8 /* config */ = {
			isa = PBXGroup;
			children = (
				839D915B1EF3E20A0077C7C8 /* RNFirebaseRemoteConfig.h */,
				839D915C1EF3E20A0077C7C8 /* RNFirebaseRemoteConfig.m */,
			);
			name = config;
			path = RNFirebase/config;
			sourceTree = "<group>";
		};
		839D915D1EF3E20A0077C7C8 /* crash */ = {
			isa = PBXGroup;
			children = (
				839D915E1EF3E20A0077C7C8 /* RNFirebaseCrash.h */,
				839D915F1EF3E20A0077C7C8 /* RNFirebaseCrash.m */,
			);
			name = crash;
			path = RNFirebase/crash;
			sourceTree = "<group>";
		};
		839D91601EF3E20A0077C7C8 /* database */ = {
			isa = PBXGroup;
			children = (
				8300A7AC1F31E143001B16AB /* RNFirebaseDatabaseReference.h */,
				8300A7AD1F31E143001B16AB /* RNFirebaseDatabaseReference.m */,
				839D91611EF3E20A0077C7C8 /* RNFirebaseDatabase.h */,
				839D91621EF3E20A0077C7C8 /* RNFirebaseDatabase.m */,
			);
			name = database;
			path = RNFirebase/database;
			sourceTree = "<group>";
		};
		839D91631EF3E20A0077C7C8 /* messaging */ = {
			isa = PBXGroup;
			children = (
				839D91641EF3E20A0077C7C8 /* RNFirebaseMessaging.h */,
				839D91651EF3E20A0077C7C8 /* RNFirebaseMessaging.m */,
			);
			name = messaging;
			path = RNFirebase/messaging;
			sourceTree = "<group>";
		};
		839D91661EF3E20A0077C7C8 /* perf */ = {
			isa = PBXGroup;
			children = (
				839D91671EF3E20A0077C7C8 /* RNFirebasePerformance.h */,
				839D91681EF3E20A0077C7C8 /* RNFirebasePerformance.m */,
			);
			name = perf;
			path = RNFirebase/perf;
			sourceTree = "<group>";
		};
		839D91691EF3E20A0077C7C8 /* storage */ = {
			isa = PBXGroup;
			children = (
				839D916A1EF3E20A0077C7C8 /* RNFirebaseStorage.h */,
				839D916B1EF3E20A0077C7C8 /* RNFirebaseStorage.m */,
			);
			name = storage;
			path = RNFirebase/storage;
			sourceTree = "<group>";
		};
/* End PBXGroup section */

/* Begin PBXNativeTarget section */
		58B511DA1A9E6C8500147676 /* RNFirebase */ = {
			isa = PBXNativeTarget;
			buildConfigurationList = 58B511EF1A9E6C8500147676 /* Build configuration list for PBXNativeTarget "RNFirebase" */;
			buildPhases = (
				58B511D71A9E6C8500147676 /* Sources */,
				58B511D81A9E6C8500147676 /* Frameworks */,
				58B511D91A9E6C8500147676 /* CopyFiles */,
			);
			buildRules = (
			);
			dependencies = (
			);
			name = RNFirebase;
			productName = RCTDataManager;
			productReference = 134814201AA4EA6300B7C361 /* libRNFirebase.a */;
			productType = "com.apple.product-type.library.static";
		};
/* End PBXNativeTarget section */

/* Begin PBXProject section */
		58B511D31A9E6C8500147676 /* Project object */ = {
			isa = PBXProject;
			attributes = {
				LastUpgradeCheck = 0610;
				ORGANIZATIONNAME = Invertase;
				TargetAttributes = {
					58B511DA1A9E6C8500147676 = {
						CreatedOnToolsVersion = 6.1.1;
					};
				};
			};
			buildConfigurationList = 58B511D61A9E6C8500147676 /* Build configuration list for PBXProject "RNFirebase" */;
			compatibilityVersion = "Xcode 3.2";
			developmentRegion = English;
			hasScannedForEncodings = 0;
			knownRegions = (
				en,
			);
			mainGroup = 58B511D21A9E6C8500147676;
			productRefGroup = 58B511D21A9E6C8500147676;
			projectDirPath = "";
			projectRoot = "";
			targets = (
				58B511DA1A9E6C8500147676 /* RNFirebase */,
			);
		};
/* End PBXProject section */

/* Begin PBXSourcesBuildPhase section */
		58B511D71A9E6C8500147676 /* Sources */ = {
			isa = PBXSourcesBuildPhase;
			buildActionMask = 2147483647;
			files = (
				839D916E1EF3E20B0077C7C8 /* RNFirebaseAdMobRewardedVideo.m in Sources */,
				839D916C1EF3E20B0077C7C8 /* RNFirebaseAdMob.m in Sources */,
<<<<<<< HEAD
				17AF4F6B1F59CDBF00C02336 /* RNFirebaseLinks.m in Sources */,
=======
				8376F7161F7C149100D45A85 /* RNFirebaseFirestoreCollectionReference.m in Sources */,
>>>>>>> 5f11da9d
				839D91761EF3E20B0077C7C8 /* RNFirebaseStorage.m in Sources */,
				8376F7151F7C149100D45A85 /* RNFirebaseFirestore.m in Sources */,
				839D91701EF3E20B0077C7C8 /* RNFirebaseAuth.m in Sources */,
				8323CF091F6FBD870071420B /* RNFirebaseAdMobNativeExpressManager.m in Sources */,
				8376F7141F7C149100D45A85 /* RNFirebaseFirestoreDocumentReference.m in Sources */,
				839D916F1EF3E20B0077C7C8 /* RNFirebaseAnalytics.m in Sources */,
				839D91711EF3E20B0077C7C8 /* RNFirebaseRemoteConfig.m in Sources */,
				D950369E1D19C77400F7094D /* RNFirebase.m in Sources */,
				839D91731EF3E20B0077C7C8 /* RNFirebaseDatabase.m in Sources */,
				8323CF071F6FBD870071420B /* NativeExpressComponent.m in Sources */,
				839D91721EF3E20B0077C7C8 /* RNFirebaseCrash.m in Sources */,
				839D91741EF3E20B0077C7C8 /* RNFirebaseMessaging.m in Sources */,
				839D91751EF3E20B0077C7C8 /* RNFirebasePerformance.m in Sources */,
				8323CF061F6FBD870071420B /* BannerComponent.m in Sources */,
				839D916D1EF3E20B0077C7C8 /* RNFirebaseAdMobInterstitial.m in Sources */,
				8323CF081F6FBD870071420B /* RNFirebaseAdMobBannerManager.m in Sources */,
				8300A7AE1F31E143001B16AB /* RNFirebaseDatabaseReference.m in Sources */,
			);
			runOnlyForDeploymentPostprocessing = 0;
		};
/* End PBXSourcesBuildPhase section */

/* Begin XCBuildConfiguration section */
		58B511ED1A9E6C8500147676 /* Debug */ = {
			isa = XCBuildConfiguration;
			buildSettings = {
				ALWAYS_SEARCH_USER_PATHS = NO;
				CLANG_CXX_LANGUAGE_STANDARD = "gnu++0x";
				CLANG_CXX_LIBRARY = "libc++";
				CLANG_ENABLE_MODULES = YES;
				CLANG_ENABLE_OBJC_ARC = YES;
				CLANG_WARN_BOOL_CONVERSION = YES;
				CLANG_WARN_CONSTANT_CONVERSION = YES;
				CLANG_WARN_DIRECT_OBJC_ISA_USAGE = YES_ERROR;
				CLANG_WARN_EMPTY_BODY = YES;
				CLANG_WARN_ENUM_CONVERSION = YES;
				CLANG_WARN_INT_CONVERSION = YES;
				CLANG_WARN_OBJC_ROOT_CLASS = YES_ERROR;
				CLANG_WARN_UNREACHABLE_CODE = YES;
				CLANG_WARN__DUPLICATE_METHOD_MATCH = YES;
				COPY_PHASE_STRIP = NO;
				ENABLE_BITCODE = YES;
				ENABLE_STRICT_OBJC_MSGSEND = YES;
				GCC_C_LANGUAGE_STANDARD = gnu99;
				GCC_DYNAMIC_NO_PIC = NO;
				GCC_OPTIMIZATION_LEVEL = 0;
				GCC_PREPROCESSOR_DEFINITIONS = (
					"DEBUG=1",
					"$(inherited)",
				);
				GCC_SYMBOLS_PRIVATE_EXTERN = NO;
				GCC_WARN_64_TO_32_BIT_CONVERSION = YES;
				GCC_WARN_ABOUT_RETURN_TYPE = YES_ERROR;
				GCC_WARN_UNDECLARED_SELECTOR = YES;
				GCC_WARN_UNINITIALIZED_AUTOS = YES_AGGRESSIVE;
				GCC_WARN_UNUSED_FUNCTION = YES;
				GCC_WARN_UNUSED_VARIABLE = YES;
				IPHONEOS_DEPLOYMENT_TARGET = 9.0;
				MTL_ENABLE_DEBUG_INFO = YES;
				ONLY_ACTIVE_ARCH = YES;
				SDKROOT = iphoneos;
			};
			name = Debug;
		};
		58B511EE1A9E6C8500147676 /* Release */ = {
			isa = XCBuildConfiguration;
			buildSettings = {
				ALWAYS_SEARCH_USER_PATHS = NO;
				CLANG_CXX_LANGUAGE_STANDARD = "gnu++0x";
				CLANG_CXX_LIBRARY = "libc++";
				CLANG_ENABLE_MODULES = YES;
				CLANG_ENABLE_OBJC_ARC = YES;
				CLANG_WARN_BOOL_CONVERSION = YES;
				CLANG_WARN_CONSTANT_CONVERSION = YES;
				CLANG_WARN_DIRECT_OBJC_ISA_USAGE = YES_ERROR;
				CLANG_WARN_EMPTY_BODY = YES;
				CLANG_WARN_ENUM_CONVERSION = YES;
				CLANG_WARN_INT_CONVERSION = YES;
				CLANG_WARN_OBJC_ROOT_CLASS = YES_ERROR;
				CLANG_WARN_UNREACHABLE_CODE = YES;
				CLANG_WARN__DUPLICATE_METHOD_MATCH = YES;
				COPY_PHASE_STRIP = YES;
				ENABLE_BITCODE = YES;
				ENABLE_NS_ASSERTIONS = NO;
				ENABLE_STRICT_OBJC_MSGSEND = YES;
				GCC_C_LANGUAGE_STANDARD = gnu99;
				GCC_WARN_64_TO_32_BIT_CONVERSION = YES;
				GCC_WARN_ABOUT_RETURN_TYPE = YES_ERROR;
				GCC_WARN_UNDECLARED_SELECTOR = YES;
				GCC_WARN_UNINITIALIZED_AUTOS = YES_AGGRESSIVE;
				GCC_WARN_UNUSED_FUNCTION = YES;
				GCC_WARN_UNUSED_VARIABLE = YES;
				IPHONEOS_DEPLOYMENT_TARGET = 9.0;
				MTL_ENABLE_DEBUG_INFO = NO;
				SDKROOT = iphoneos;
				VALIDATE_PRODUCT = YES;
			};
			name = Release;
		};
		58B511F01A9E6C8500147676 /* Debug */ = {
			isa = XCBuildConfiguration;
			buildSettings = {
				CLANG_ALLOW_NON_MODULAR_INCLUDES_IN_FRAMEWORK_MODULES = YES;
				DEFINES_MODULE = NO;
				EMBEDDED_CONTENT_CONTAINS_SWIFT = NO;
				ENABLE_BITCODE = YES;
				FRAMEWORK_SEARCH_PATHS = (
					"$(inherited)",
					"${BUILT_PRODUCTS_DIR}",
					"${SRCROOT}/../../../ios/Pods/FirebaseAnalytics/Frameworks",
					"${SRCROOT}/../../../ios/Pods/FirebaseAuth/Frameworks",
					"${SRCROOT}/../../../ios/Pods/FirebaseCore/Frameworks",
					"${SRCROOT}/../../../ios/Pods/FirebaseCrash/Frameworks",
					"${SRCROOT}/../../../ios/Pods/FirebaseDatabase/Frameworks",
					"${SRCROOT}/../../../ios/Pods/FirebaseMessaging/Frameworks",
					"${SRCROOT}/../../../ios/Pods/FirebasePerformance/Frameworks",
					"${SRCROOT}/../../../ios/Pods/FirebaseRemoteConfig/Frameworks",
					"${SRCROOT}/../../../ios/Pods/FirebaseStorage/Frameworks",
					"${SRCROOT}/../../../ios/Pods/Google-Mobile-Ads-SDK/Frameworks/frameworks",
				);
				HEADER_SEARCH_PATHS = (
					"$(inherited)",
					"$(SRCROOT)/../../react-native/React/**",
					"${SRCROOT}/../../../ios/Pods/Firebase/**",
				);
				IPHONEOS_DEPLOYMENT_TARGET = 8.0;
				LIBRARY_SEARCH_PATHS = "$(inherited)";
				MACH_O_TYPE = staticlib;
				ONLY_ACTIVE_ARCH = YES;
				OTHER_LDFLAGS = "$(inherited)";
				PRODUCT_NAME = RNFirebase;
				SKIP_INSTALL = YES;
			};
			name = Debug;
		};
		58B511F11A9E6C8500147676 /* Release */ = {
			isa = XCBuildConfiguration;
			buildSettings = {
				CLANG_ALLOW_NON_MODULAR_INCLUDES_IN_FRAMEWORK_MODULES = YES;
				DEFINES_MODULE = NO;
				EMBEDDED_CONTENT_CONTAINS_SWIFT = NO;
				ENABLE_BITCODE = YES;
				FRAMEWORK_SEARCH_PATHS = (
					"$(inherited)",
					"${BUILT_PRODUCTS_DIR}",
					"${SRCROOT}/../../../ios/Pods/FirebaseAnalytics/Frameworks",
					"${SRCROOT}/../../../ios/Pods/FirebaseAuth/Frameworks",
					"${SRCROOT}/../../../ios/Pods/FirebaseCore/Frameworks",
					"${SRCROOT}/../../../ios/Pods/FirebaseCrash/Frameworks",
					"${SRCROOT}/../../../ios/Pods/FirebaseDatabase/Frameworks",
					"${SRCROOT}/../../../ios/Pods/FirebaseMessaging/Frameworks",
					"${SRCROOT}/../../../ios/Pods/FirebasePerformance/Frameworks",
					"${SRCROOT}/../../../ios/Pods/FirebaseRemoteConfig/Frameworks",
					"${SRCROOT}/../../../ios/Pods/FirebaseStorage/Frameworks",
					"${SRCROOT}/../../../ios/Pods/Google-Mobile-Ads-SDK/Frameworks/frameworks",
				);
				HEADER_SEARCH_PATHS = (
					"$(inherited)",
					"$(SRCROOT)/../../react-native/React/**",
					"${SRCROOT}/../../../ios/Pods/Firebase/**",
				);
				IPHONEOS_DEPLOYMENT_TARGET = 8.0;
				LIBRARY_SEARCH_PATHS = "$(inherited)";
				MACH_O_TYPE = staticlib;
				OTHER_LDFLAGS = "$(inherited)";
				PRODUCT_NAME = RNFirebase;
				SKIP_INSTALL = YES;
			};
			name = Release;
		};
/* End XCBuildConfiguration section */

/* Begin XCConfigurationList section */
		58B511D61A9E6C8500147676 /* Build configuration list for PBXProject "RNFirebase" */ = {
			isa = XCConfigurationList;
			buildConfigurations = (
				58B511ED1A9E6C8500147676 /* Debug */,
				58B511EE1A9E6C8500147676 /* Release */,
			);
			defaultConfigurationIsVisible = 0;
			defaultConfigurationName = Release;
		};
		58B511EF1A9E6C8500147676 /* Build configuration list for PBXNativeTarget "RNFirebase" */ = {
			isa = XCConfigurationList;
			buildConfigurations = (
				58B511F01A9E6C8500147676 /* Debug */,
				58B511F11A9E6C8500147676 /* Release */,
			);
			defaultConfigurationIsVisible = 0;
			defaultConfigurationName = Release;
		};
/* End XCConfigurationList section */
	};
	rootObject = 58B511D31A9E6C8500147676 /* Project object */;
}<|MERGE_RESOLUTION|>--- conflicted
+++ resolved
@@ -315,11 +315,8 @@
 			files = (
 				839D916E1EF3E20B0077C7C8 /* RNFirebaseAdMobRewardedVideo.m in Sources */,
 				839D916C1EF3E20B0077C7C8 /* RNFirebaseAdMob.m in Sources */,
-<<<<<<< HEAD
 				17AF4F6B1F59CDBF00C02336 /* RNFirebaseLinks.m in Sources */,
-=======
 				8376F7161F7C149100D45A85 /* RNFirebaseFirestoreCollectionReference.m in Sources */,
->>>>>>> 5f11da9d
 				839D91761EF3E20B0077C7C8 /* RNFirebaseStorage.m in Sources */,
 				8376F7151F7C149100D45A85 /* RNFirebaseFirestore.m in Sources */,
 				839D91701EF3E20B0077C7C8 /* RNFirebaseAuth.m in Sources */,
