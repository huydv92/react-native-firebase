package io.invertase.firebase.auth;

import android.util.Log;
import android.net.Uri;
import android.support.annotation.NonNull;

import java.util.HashMap;
import java.util.List;
import java.util.regex.Matcher;
import java.util.regex.Pattern;

import com.facebook.react.bridge.Arguments;
import com.facebook.react.bridge.Promise;
import com.facebook.react.bridge.ReactApplicationContext;
import com.facebook.react.bridge.ReactContextBaseJavaModule;
import com.facebook.react.bridge.ReactMethod;
import com.facebook.react.bridge.WritableArray;
import com.facebook.react.bridge.WritableMap;
import com.facebook.react.bridge.ReadableMap;
import com.facebook.react.bridge.ReactContext;

import com.google.android.gms.tasks.OnCompleteListener;
import com.google.android.gms.tasks.OnFailureListener;
import com.google.android.gms.tasks.OnSuccessListener;
import com.google.android.gms.tasks.Task;

<<<<<<< HEAD
import com.google.firebase.FirebaseApp;
=======
import com.google.firebase.auth.ActionCodeResult;
>>>>>>> 0898f091
import com.google.firebase.auth.AuthCredential;
import com.google.firebase.auth.AuthResult;
import com.google.firebase.auth.FirebaseAuthInvalidCredentialsException;
import com.google.firebase.auth.GithubAuthProvider;
import com.google.firebase.auth.ProviderQueryResult;
import com.google.firebase.auth.TwitterAuthProvider;
import com.google.firebase.auth.UserInfo;
import com.google.firebase.auth.UserProfileChangeRequest;
import com.google.firebase.auth.FacebookAuthProvider;
import com.google.firebase.auth.FirebaseAuth;
import com.google.firebase.auth.FirebaseAuthException;
import com.google.firebase.auth.FirebaseUser;
import com.google.firebase.auth.GetTokenResult;
import com.google.firebase.auth.GoogleAuthProvider;
import com.google.firebase.auth.EmailAuthProvider;

import io.invertase.firebase.Utils;

@SuppressWarnings("ThrowableResultOfMethodCallIgnored")
class RNFirebaseAuth extends ReactContextBaseJavaModule {
  private static final String TAG = "RNFirebaseAuth";

  // itts been a while ;p


  private ReactContext mReactContext;
  private HashMap<String,  FirebaseAuth.AuthStateListener> mAuthListeners = new HashMap<>();


  RNFirebaseAuth(ReactApplicationContext reactContext) {
    super(reactContext);
    mReactContext = reactContext;
    Log.d(TAG, "RNFirebaseAuth:initialized");
  }

  @Override
  public String getName() {
    return TAG;
  }

  /**
   * Add a new auth state listener - if one doesn't exist already
   */
  @ReactMethod
  public void addAuthStateListener(final String appName) {
    Log.d(TAG, "addAuthStateListener");

    FirebaseApp firebaseApp = FirebaseApp.getInstance(appName);
    FirebaseAuth firebaseAuth = FirebaseAuth.getInstance(firebaseApp);

    FirebaseAuth.AuthStateListener mAuthListener = mAuthListeners.get(appName);
    if (mAuthListener == null) {
      FirebaseAuth.AuthStateListener newAuthListener = new FirebaseAuth.AuthStateListener() {
        @Override
        public void onAuthStateChanged(@NonNull FirebaseAuth firebaseAuth) {
          FirebaseUser user = firebaseAuth.getCurrentUser();
          WritableMap msgMap = Arguments.createMap();
          if (user != null) {
            msgMap.putBoolean("authenticated", true);
            msgMap.putString("appName", appName); // for js side distribution
            msgMap.putMap("user", firebaseUserToMap(user));
            Utils.sendEvent(mReactContext, "onAuthStateChanged", msgMap);
          } else {
            msgMap.putBoolean("authenticated", false);
            Utils.sendEvent(mReactContext, "onAuthStateChanged", msgMap);
          }
        }
      };

      firebaseAuth.addAuthStateListener(newAuthListener);
      mAuthListeners.put(appName, newAuthListener);
    }
  }

  /**
   * Removes the current auth state listener
   */
  @ReactMethod
  public void removeAuthStateListener(String appName) {
    Log.d(TAG, "removeAuthStateListener");

    FirebaseApp firebaseApp = FirebaseApp.getInstance(appName);
    FirebaseAuth firebaseAuth = FirebaseAuth.getInstance(firebaseApp);

    FirebaseAuth.AuthStateListener mAuthListener = mAuthListeners.get(appName);

    if (mAuthListener != null) {
      firebaseAuth.removeAuthStateListener(mAuthListener);
      mAuthListeners.remove(appName);
    }
  }

  /**
   * signOut
   *
   * @param promise
   */
  @ReactMethod
  public void signOut(String appName, Promise promise) {
    FirebaseApp firebaseApp = FirebaseApp.getInstance(appName);
    FirebaseAuth firebaseAuth = FirebaseAuth.getInstance(firebaseApp);

    Log.d(TAG, "signOut");
    if (firebaseAuth == null || firebaseAuth.getCurrentUser() == null) {
      promiseNoUser(promise, true);
    } else {
      firebaseAuth.signOut();
      promiseNoUser(promise, false);
    }
  }

  /**
   * signInAnonymously
   *
   * @param promise
   */
  @ReactMethod
  public void signInAnonymously(String appName, final Promise promise) {
    FirebaseApp firebaseApp = FirebaseApp.getInstance(appName);
    FirebaseAuth firebaseAuth = FirebaseAuth.getInstance(firebaseApp);

    Log.d(TAG, "signInAnonymously");
    firebaseAuth.signInAnonymously()
      .addOnSuccessListener(new OnSuccessListener<AuthResult>() {
        @Override
        public void onSuccess(AuthResult authResult) {
          Log.d(TAG, "signInAnonymously:onComplete:success");
          promiseWithUser(authResult.getUser(), promise);
        }
      })
      .addOnFailureListener(new OnFailureListener() {
        @Override
        public void onFailure(@NonNull Exception exception) {
          Log.e(TAG, "signInAnonymously:onComplete:failure", exception);
          promiseRejectAuthException(promise, exception);
        }
      });
  }

  /**
   * createUserWithEmailAndPassword
   *
   * @param email
   * @param password
   * @param promise
   */
  @ReactMethod
  public void createUserWithEmailAndPassword(String appName, final String email, final String password, final Promise promise) {
    Log.d(TAG, "createUserWithEmailAndPassword");
    FirebaseApp firebaseApp = FirebaseApp.getInstance(appName);
    FirebaseAuth firebaseAuth = FirebaseAuth.getInstance(firebaseApp);

    firebaseAuth.createUserWithEmailAndPassword(email, password)
      .addOnSuccessListener(new OnSuccessListener<AuthResult>() {
        @Override
        public void onSuccess(AuthResult authResult) {
          Log.d(TAG, "createUserWithEmailAndPassword:onComplete:success");
          promiseWithUser(authResult.getUser(), promise);
        }
      })
      .addOnFailureListener(new OnFailureListener() {
        @Override
        public void onFailure(@NonNull Exception exception) {
          Log.e(TAG, "createUserWithEmailAndPassword:onComplete:failure", exception);
          promiseRejectAuthException(promise, exception);
        }
      });
  }

  /**
   * signInWithEmailAndPassword
   *
   * @param email
   * @param password
   * @param promise
   */
  @ReactMethod
  public void signInWithEmailAndPassword(String appName, final String email, final String password, final Promise promise) {
    Log.d(TAG, "signInWithEmailAndPassword");
    FirebaseApp firebaseApp = FirebaseApp.getInstance(appName);
    FirebaseAuth firebaseAuth = FirebaseAuth.getInstance(firebaseApp);

    firebaseAuth.signInWithEmailAndPassword(email, password)
      .addOnSuccessListener(new OnSuccessListener<AuthResult>() {
        @Override
        public void onSuccess(AuthResult authResult) {
          Log.d(TAG, "signInWithEmailAndPassword:onComplete:success");
          promiseWithUser(authResult.getUser(), promise);
        }
      })
      .addOnFailureListener(new OnFailureListener() {
        @Override
        public void onFailure(@NonNull Exception exception) {
          Log.e(TAG, "signInWithEmailAndPassword:onComplete:failure", exception);
          promiseRejectAuthException(promise, exception);
        }
      });
  }


  /**
   * signInWithCustomToken
   *
   * @param token
   * @param promise
   */
  @ReactMethod
  public void signInWithCustomToken(String appName, final String token, final Promise promise) {
    Log.d(TAG, "signInWithCustomToken");
    FirebaseApp firebaseApp = FirebaseApp.getInstance(appName);
    FirebaseAuth firebaseAuth = FirebaseAuth.getInstance(firebaseApp);

    firebaseAuth.signInWithCustomToken(token)
      .addOnSuccessListener(new OnSuccessListener<AuthResult>() {
        @Override
        public void onSuccess(AuthResult authResult) {
          Log.d(TAG, "signInWithCustomToken:onComplete:success");
          promiseWithUser(authResult.getUser(), promise);
        }
      })
      .addOnFailureListener(new OnFailureListener() {
        @Override
        public void onFailure(@NonNull Exception exception) {
          Log.e(TAG, "signInWithCustomToken:onComplete:failure", exception);
          promiseRejectAuthException(promise, exception);
        }
      });
  }

  /**
   * sendPasswordResetEmail
   *
   * @param email
   * @param promise
   */
  @ReactMethod
  public void sendPasswordResetEmail(String appName, final String email, final Promise promise) {
    Log.d(TAG, "sendPasswordResetEmail");
    FirebaseApp firebaseApp = FirebaseApp.getInstance(appName);
    FirebaseAuth firebaseAuth = FirebaseAuth.getInstance(firebaseApp);

    firebaseAuth.sendPasswordResetEmail(email)
      .addOnCompleteListener(new OnCompleteListener<Void>() {
        @Override
        public void onComplete(@NonNull Task<Void> task) {
          if (task.isSuccessful()) {
            Log.d(TAG, "sendPasswordResetEmail:onComplete:success");
            promiseNoUser(promise, false);
          } else {
            Exception exception = task.getException();
            Log.e(TAG, "sendPasswordResetEmail:onComplete:failure", exception);
            promiseRejectAuthException(promise, exception);
          }
        }
      });
  }

  /**
   * getCurrentUser - returns the current user, probably no need for this due to
   * js side already listening for user auth changes
   *
   * @param promise
   */
  @ReactMethod
  public void getCurrentUser(String appName, final Promise promise) {
    FirebaseApp firebaseApp = FirebaseApp.getInstance(appName);
    FirebaseAuth firebaseAuth = FirebaseAuth.getInstance(firebaseApp);

    FirebaseUser user = firebaseAuth.getCurrentUser();
    Log.d(TAG, "getCurrentUser");
    if (user == null) {
      promiseNoUser(promise, false);
    } else {
      promiseWithUser(user, promise);
    }
  }

  /* ----------------------
   *  .currentUser methods
   * ---------------------- */

  /**
   * delete
   *
   * @param promise
   */
  @ReactMethod
  public void delete(String appName, final Promise promise) {
    FirebaseApp firebaseApp = FirebaseApp.getInstance(appName);
    FirebaseAuth firebaseAuth = FirebaseAuth.getInstance(firebaseApp);

    FirebaseUser user = firebaseAuth.getCurrentUser();
    Log.d(TAG, "delete");
    if (user != null) {
      user.delete()
        .addOnCompleteListener(new OnCompleteListener<Void>() {
          @Override
          public void onComplete(@NonNull Task<Void> task) {
            if (task.isSuccessful()) {
              Log.d(TAG, "delete:onComplete:success");
              promiseNoUser(promise, false);
            } else {
              Exception exception = task.getException();
              Log.e(TAG, "delete:onComplete:failure", exception);
              promiseRejectAuthException(promise, exception);
            }
          }
        });
    } else {
      Log.e(TAG, "delete:failure:noCurrentUser");
      promiseNoUser(promise, true);
    }
  }

  /**
   * reload
   *
   * @param promise
   */
  @ReactMethod
  public void reload(String appName, final Promise promise) {
    FirebaseApp firebaseApp = FirebaseApp.getInstance(appName);
    final FirebaseAuth firebaseAuth = FirebaseAuth.getInstance(firebaseApp);

    FirebaseUser user = firebaseAuth.getCurrentUser();
    Log.d(TAG, "reload");

    if (user == null) {
      promiseNoUser(promise, false);
      Log.e(TAG, "reload:failure:noCurrentUser");
    } else {
      user.reload()
        .addOnCompleteListener(new OnCompleteListener<Void>() {
          @Override
          public void onComplete(@NonNull Task<Void> task) {
            if (task.isSuccessful()) {
              Log.d(TAG, "reload:onComplete:success");
              promiseWithUser(firebaseAuth.getCurrentUser(), promise);
            } else {
              Exception exception = task.getException();
              Log.e(TAG, "reload:onComplete:failure", exception);
              promiseRejectAuthException(promise, exception);
            }
          }
        });
    }
  }

  /**
   * sendEmailVerification
   *
   * @param promise
   */
  @ReactMethod
  public void sendEmailVerification(String appName, final Promise promise) {
    FirebaseApp firebaseApp = FirebaseApp.getInstance(appName);
    final FirebaseAuth firebaseAuth = FirebaseAuth.getInstance(firebaseApp);

    FirebaseUser user = firebaseAuth.getCurrentUser();
    Log.d(TAG, "sendEmailVerification");

    if (user == null) {
      promiseNoUser(promise, false);
      Log.e(TAG, "sendEmailVerification:failure:noCurrentUser");
    } else {
      user.sendEmailVerification()
        .addOnCompleteListener(new OnCompleteListener<Void>() {
          @Override
          public void onComplete(@NonNull Task<Void> task) {
            if (task.isSuccessful()) {
              Log.d(TAG, "sendEmailVerification:onComplete:success");
              promiseWithUser(firebaseAuth.getCurrentUser(), promise);
            } else {
              Exception exception = task.getException();
              Log.e(TAG, "sendEmailVerification:onComplete:failure", exception);
              promiseRejectAuthException(promise, exception);
            }
          }
        });
    }
  }

  /**
   * updateEmail
   *
   * @param email
   * @param promise
   */
  @ReactMethod
  public void updateEmail(String appName, final String email, final Promise promise) {
    FirebaseApp firebaseApp = FirebaseApp.getInstance(appName);
    final FirebaseAuth firebaseAuth = FirebaseAuth.getInstance(firebaseApp);

    FirebaseUser user = firebaseAuth.getCurrentUser();
    Log.d(TAG, "updateEmail");

    if (user == null) {
      promiseNoUser(promise, false);
      Log.e(TAG, "updateEmail:failure:noCurrentUser");
    } else {
      user.updateEmail(email)
        .addOnCompleteListener(new OnCompleteListener<Void>() {
          @Override
          public void onComplete(@NonNull Task<Void> task) {
            if (task.isSuccessful()) {
              Log.d(TAG, "updateEmail:onComplete:success");
              promiseWithUser(firebaseAuth.getCurrentUser(), promise);
            } else {
              Exception exception = task.getException();
              Log.e(TAG, "updateEmail:onComplete:failure", exception);
              promiseRejectAuthException(promise, exception);
            }
          }
        });
    }
  }

  /**
   * updatePassword
   *
   * @param password
   * @param promise
   */
  @ReactMethod
  public void updatePassword(String appName, final String password, final Promise promise) {
    FirebaseApp firebaseApp = FirebaseApp.getInstance(appName);
    final FirebaseAuth firebaseAuth = FirebaseAuth.getInstance(firebaseApp);

    FirebaseUser user = firebaseAuth.getCurrentUser();
    Log.d(TAG, "updatePassword");

    if (user == null) {
      promiseNoUser(promise, false);
      Log.e(TAG, "updatePassword:failure:noCurrentUser");
    } else {
      user.updatePassword(password)
        .addOnCompleteListener(new OnCompleteListener<Void>() {
          @Override
          public void onComplete(@NonNull Task<Void> task) {
            if (task.isSuccessful()) {
              Log.d(TAG, "updatePassword:onComplete:success");
              promiseWithUser(firebaseAuth.getCurrentUser(), promise);
            } else {
              Exception exception = task.getException();
              Log.e(TAG, "updatePassword:onComplete:failure", exception);
              promiseRejectAuthException(promise, exception);
            }
          }
        });
    }
  }

  /**
   * updateProfile
   *
   * @param props
   * @param promise
   */
  @ReactMethod
  public void updateProfile(String appName, ReadableMap props, final Promise promise) {
    FirebaseApp firebaseApp = FirebaseApp.getInstance(appName);
    final FirebaseAuth firebaseAuth = FirebaseAuth.getInstance(firebaseApp);

    FirebaseUser user = firebaseAuth.getCurrentUser();
    Log.d(TAG, "updateProfile");

    if (user == null) {
      promiseNoUser(promise, false);
      Log.e(TAG, "updateProfile:failure:noCurrentUser");
    } else {
      UserProfileChangeRequest.Builder profileBuilder = new UserProfileChangeRequest.Builder();

      if (props.hasKey("displayName")) {
        String displayName = props.getString("displayName");
        profileBuilder.setDisplayName(displayName);
      }

      if (props.hasKey("photoURL")) {
        String photoURLStr = props.getString("photoURL");
        Uri uri = Uri.parse(photoURLStr);
        profileBuilder.setPhotoUri(uri);
      }

      UserProfileChangeRequest profileUpdates = profileBuilder.build();

      user.updateProfile(profileUpdates)
        .addOnCompleteListener(new OnCompleteListener<Void>() {
          @Override
          public void onComplete(@NonNull Task<Void> task) {
            if (task.isSuccessful()) {
              Log.d(TAG, "updateProfile:onComplete:success");
              promiseWithUser(firebaseAuth.getCurrentUser(), promise);
            } else {
              Exception exception = task.getException();
              Log.e(TAG, "updateProfile:onComplete:failure", exception);
              promiseRejectAuthException(promise, exception);
            }
          }
        });
    }
  }

  /**
   * signInWithCredential
   *
   * @param provider
   * @param authToken
   * @param authSecret
   * @param promise
   */
  @ReactMethod
  public void signInWithCredential(String appName, String provider, String authToken, String authSecret, final Promise promise) {
    FirebaseApp firebaseApp = FirebaseApp.getInstance(appName);
    FirebaseAuth firebaseAuth = FirebaseAuth.getInstance(firebaseApp);

    AuthCredential credential = getCredentialForProvider(provider, authToken, authSecret);

    if (credential == null) {
      promise.reject("auth/invalid-credential", "The supplied auth credential is malformed, has expired or is not currently supported.");
    } else {
      Log.d(TAG, "signInWithCredential");
      firebaseAuth.signInWithCredential(credential)
        .addOnCompleteListener(new OnCompleteListener<AuthResult>() {
          @Override
          public void onComplete(@NonNull Task<AuthResult> task) {
            if (task.isSuccessful()) {
              Log.d(TAG, "signInWithCredential:onComplete:success");
              promiseWithUser(task.getResult().getUser(), promise);
            } else {
              Exception exception = task.getException();
              Log.e(TAG, "signInWithCredential:onComplete:failure", exception);
              promiseRejectAuthException(promise, exception);
            }
          }
        });
    }
  }

  /**
   * confirmPasswordReset
   *
   * @param code
   * @param newPassword
   * @param promise
   */
  @ReactMethod
  public void confirmPasswordReset(String code, String newPassword, final Promise promise) {
    Log.d(TAG, "confirmPasswordReset");
    mAuth.confirmPasswordReset(code, newPassword)
      .addOnCompleteListener(new OnCompleteListener<Void>() {
        @Override
        public void onComplete(@NonNull Task<Void> task) {
          if (task.isSuccessful()) {
            Log.d(TAG, "confirmPasswordReset:onComplete:success");
            promiseNoUser(promise, false);
          } else {
            Exception exception = task.getException();
            Log.e(TAG, "confirmPasswordReset:onComplete:failure", exception);
            promiseRejectAuthException(promise, exception);
          }
        }
      });
  }

  /**
   * applyActionCode
   *
   * @param code
   * @param promise
   */
  @ReactMethod
  public void applyActionCode(String code, final Promise promise) {
    Log.d(TAG, "applyActionCode");
    mAuth.applyActionCode(code).addOnCompleteListener(new OnCompleteListener<Void>() {
      @Override
      public void onComplete(@NonNull Task<Void> task) {
        if (task.isSuccessful()) {
          Log.d(TAG, "applyActionCode:onComplete:success");
          promiseNoUser(promise, false);
        } else {
          Exception exception = task.getException();
          Log.e(TAG, "applyActionCode:onComplete:failure", exception);
          promiseRejectAuthException(promise, exception);
        }
      }
    });
  }

  /**
   * @param code
   * @param promise
   */
  @ReactMethod
  public void checkActionCode(String code, final Promise promise) {
    Log.d(TAG, "checkActionCode");
    mAuth.checkActionCode(code).addOnCompleteListener(new OnCompleteListener<ActionCodeResult>() {
      @Override
      public void onComplete(@NonNull Task<ActionCodeResult> task) {
        if (task.isSuccessful()) {
          Log.d(TAG, "checkActionCode:onComplete:success");
          ActionCodeResult result = task.getResult();

          WritableMap writableMap = Arguments.createMap();
          WritableMap dataMap = Arguments.createMap();

          dataMap.putString("email", result.getData(ActionCodeResult.EMAIL));
          dataMap.putString("fromEmail", result.getData(ActionCodeResult.FROM_EMAIL));

          writableMap.putMap("data", dataMap);

          String actionType = "UNKNOWN";

          switch (result.getOperation()) {
            case ActionCodeResult.ERROR:
              actionType = "ERROR";
              break;
            case ActionCodeResult.VERIFY_EMAIL:
              actionType = "VERIFY_EMAIL";
              break;
            case ActionCodeResult.RECOVER_EMAIL:
              actionType = "RECOVER_EMAIL";
              break;
            case ActionCodeResult.PASSWORD_RESET:
              actionType = "PASSWORD_RESET";
              break;
          }

          writableMap.putString("actionType", actionType);

          promise.resolve(writableMap);
        } else {
          Exception exception = task.getException();
          Log.e(TAG, "checkActionCode:onComplete:failure", exception);
          promiseRejectAuthException(promise, exception);
        }
      }
    });
  }

  /**
   * link
   *
   * @param provider
   * @param authToken
   * @param authSecret
   * @param promise
   */
  @ReactMethod
  public void link(String appName, String provider, String authToken, String authSecret, final Promise promise) {
    FirebaseApp firebaseApp = FirebaseApp.getInstance(appName);
    FirebaseAuth firebaseAuth = FirebaseAuth.getInstance(firebaseApp);

    AuthCredential credential = getCredentialForProvider(provider, authToken, authSecret);

    if (credential == null) {
      promise.reject("auth/invalid-credential", "The supplied auth credential is malformed, has expired or is not currently supported.");
    } else {
      FirebaseUser user = firebaseAuth.getCurrentUser();
      Log.d(TAG, "link");

      if (user != null) {
        user.linkWithCredential(credential)
          .addOnCompleteListener(new OnCompleteListener<AuthResult>() {
            @Override
            public void onComplete(@NonNull Task<AuthResult> task) {
              if (task.isSuccessful()) {
                Log.d(TAG, "link:onComplete:success");
                promiseWithUser(task.getResult().getUser(), promise);
              } else {
                Exception exception = task.getException();
                Log.e(TAG, "link:onComplete:failure", exception);
                promiseRejectAuthException(promise, exception);
              }
            }
          });
      } else {
        promiseNoUser(promise, true);
      }
    }
  }

  /**
   * reauthenticate
   *
   * @param provider
   * @param authToken
   * @param authSecret
   * @param promise
   */
  @ReactMethod
  public void reauthenticate(String appName, String provider, String authToken, String authSecret, final Promise promise) {
    FirebaseApp firebaseApp = FirebaseApp.getInstance(appName);
    final FirebaseAuth firebaseAuth = FirebaseAuth.getInstance(firebaseApp);

    AuthCredential credential = getCredentialForProvider(provider, authToken, authSecret);

    if (credential == null) {
      promise.reject("auth/invalid-credential", "The supplied auth credential is malformed, has expired or is not currently supported.");
    } else {
      FirebaseUser user = firebaseAuth.getCurrentUser();
      Log.d(TAG, "reauthenticate");

      if (user != null) {
        user.reauthenticate(credential)
          .addOnCompleteListener(new OnCompleteListener<Void>() {
            @Override
            public void onComplete(@NonNull Task<Void> task) {
              if (task.isSuccessful()) {
                Log.d(TAG, "reauthenticate:onComplete:success");
                promiseWithUser(firebaseAuth.getCurrentUser(), promise);
              } else {
                Exception exception = task.getException();
                Log.e(TAG, "reauthenticate:onComplete:failure", exception);
                promiseRejectAuthException(promise, exception);
              }
            }
          });
      } else {
        promiseNoUser(promise, true);
      }
    }
  }

  /**
   * Returns an instance of AuthCredential for the specified provider
   *
   * @param provider
   * @param authToken
   * @param authSecret
   * @return
   */
  private AuthCredential getCredentialForProvider(String provider, String authToken, String authSecret) {
    switch (provider) {
      case "facebook":
        return FacebookAuthProvider.getCredential(authToken);
      case "google":
        return GoogleAuthProvider.getCredential(authToken, authSecret);
      case "twitter":
        return TwitterAuthProvider.getCredential(authToken, authSecret);
      case "github":
        return GithubAuthProvider.getCredential(authToken);
      case "password":
        return EmailAuthProvider.getCredential(authToken, authSecret);
      default:
        return null;
    }
  }

  /**
   * getToken
   *
   * @param promise
   */
  @ReactMethod
  public void getToken(String appName, Boolean forceRefresh, final Promise promise) {
    FirebaseApp firebaseApp = FirebaseApp.getInstance(appName);
    FirebaseAuth firebaseAuth = FirebaseAuth.getInstance(firebaseApp);

    FirebaseUser user = firebaseAuth.getCurrentUser();
    Log.d(TAG, "getToken/getIdToken");

    if (user != null) {
      user.getIdToken(forceRefresh)
        .addOnCompleteListener(new OnCompleteListener<GetTokenResult>() {
          @Override
          public void onComplete(@NonNull Task<GetTokenResult> task) {
            if (task.isSuccessful()) {
              Log.d(TAG, "getToken:onComplete:success");
              promise.resolve(task.getResult().getToken());
            } else {
              Exception exception = task.getException();
              Log.e(TAG, "getToken:onComplete:failure", exception);
              promiseRejectAuthException(promise, exception);
            }
          }
        });
    } else {
      promiseNoUser(promise, true);
    }
  }

  /**
   * fetchProvidersForEmail
   *
   * @param promise
   */
  @ReactMethod
  public void fetchProvidersForEmail(String appName, String email, final Promise promise) {
    FirebaseApp firebaseApp = FirebaseApp.getInstance(appName);
    FirebaseAuth firebaseAuth = FirebaseAuth.getInstance(firebaseApp);

    Log.d(TAG, "fetchProvidersForEmail");

<<<<<<< HEAD
    firebaseAuth.fetchProvidersForEmail(email)
        .addOnCompleteListener(new OnCompleteListener<ProviderQueryResult>() {
          @Override
          public void onComplete(@NonNull Task<ProviderQueryResult> task) {
            if (task.isSuccessful()) {
              Log.d(TAG, "fetchProvidersForEmail:onComplete:success");
              List<String> providers = task.getResult().getProviders();
              WritableArray array = Arguments.createArray();

              if (providers != null) {
                for(String provider : providers) {
                  array.pushString(provider);
                }
              }
=======
    mAuth.fetchProvidersForEmail(email)
      .addOnCompleteListener(new OnCompleteListener<ProviderQueryResult>() {
        @Override
        public void onComplete(@NonNull Task<ProviderQueryResult> task) {
          if (task.isSuccessful()) {
            Log.d(TAG, "fetchProvidersForEmail:onComplete:success");
            List<String> providers = task.getResult().getProviders();
            WritableArray array = Arguments.createArray();
>>>>>>> 0898f091

            if (providers != null) {
              for (String provider : providers) {
                array.pushString(provider);
              }
            }

            promise.resolve(array);
          } else {
            Exception exception = task.getException();
            Log.d(TAG, "fetchProvidersForEmail:onComplete:failure", exception);
            promiseRejectAuthException(promise, exception);
          }
        }
      });
  }

  /* ------------------
   * INTERNAL HELPERS
   * ---------------- */

  /**
   * Resolves or rejects an auth method promise without a user (user was missing)
   *
   * @param promise
   * @param isError
   */
  private void promiseNoUser(Promise promise, Boolean isError) {
    if (isError) {
      promise.reject("auth/no-current-user", "No user currently signed in.");
    } else {
      promise.resolve(null);
    }
  }

  /**
   * promiseWithUser
   *
   * @param user
   * @param promise
   */
  private void promiseWithUser(final FirebaseUser user, final Promise promise) {
    if (user != null) {
      WritableMap userMap = firebaseUserToMap(user);
      promise.resolve(userMap);
    } else {
      promiseNoUser(promise, true);
    }
  }

  /**
   * promiseRejectAuthException
   *
   * @param promise
   * @param exception
   */
  private void promiseRejectAuthException(Promise promise, Exception exception) {
    String code = "UNKNOWN";
    String message = exception.getMessage();
    String invalidEmail = "The email address is badly formatted.";

    try {
      FirebaseAuthException authException = (FirebaseAuthException) exception;
      code = authException.getErrorCode();
      message = authException.getMessage();
    } catch (Exception e) {
      Matcher matcher = Pattern.compile("\\[(.*):.*\\]").matcher(message);
      if (matcher.find()) {
        code = matcher.group(1).trim();
        switch (code) {
          case "INVALID_CUSTOM_TOKEN":
            message = "The custom token format is incorrect. Please check the documentation.";
            break;
          case "CUSTOM_TOKEN_MISMATCH":
            message = "The custom token corresponds to a different audience.";
            break;
          case "INVALID_CREDENTIAL":
            message = "The supplied auth credential is malformed or has expired.";
            break;
          case "INVALID_EMAIL":
            message = invalidEmail;
            break;
          case "WRONG_PASSWORD":
            message = "The password is invalid or the user does not have a password.";
            break;
          case "USER_MISMATCH":
            message = "The supplied credentials do not correspond to the previously signed in user.";
            break;
          case "REQUIRES_RECENT_LOGIN":
            message = "This operation is sensitive and requires recent authentication. Log in again before retrying this request.";
            break;
          case "ACCOUNT_EXISTS_WITH_DIFFERENT_CREDENTIAL":
            message = "An account already exists with the same email address but different sign-in credentials. Sign in using a provider associated with this email address.";
            break;
          case "EMAIL_ALREADY_IN_USE":
            message = "The email address is already in use by another account.";
            break;
          case "CREDENTIAL_ALREADY_IN_USE":
            message = "This credential is already associated with a different user account.";
            break;
          case "USER_DISABLED":
            message = "The user account has been disabled by an administrator.";
            break;
          case "USER_TOKEN_EXPIRED":
            message = "The user\'s credential is no longer valid. The user must sign in again.";
            break;
          case "USER_NOT_FOUND":
            message = "There is no user record corresponding to this identifier. The user may have been deleted.";
            break;
          case "INVALID_USER_TOKEN":
            message = "The user\'s credential is no longer valid. The user must sign in again.";
            break;
          case "WEAK_PASSWORD":
            message = "The given password is invalid.";
            break;
          case "OPERATION_NOT_ALLOWED":
            message = "This operation is not allowed. You must enable this service in the console.";
            break;
        }
      }
    }

    if (code.equals("UNKNOWN") && exception instanceof FirebaseAuthInvalidCredentialsException) {
      code = "INVALID_EMAIL";
      message = invalidEmail;
    }

    code = "auth/" + code.toLowerCase().replace("error_", "").replace('_', '-');
    promise.reject(code, message, exception);
  }


  /**
   * Converts a List of UserInfo instances into the correct format to match the web sdk
   *
   * @param providerData List<UserInfo> user.getProviderData()
   * @return WritableArray array
   */
  private WritableArray convertProviderData(List<? extends UserInfo> providerData) {
    WritableArray output = Arguments.createArray();
    for (UserInfo userInfo : providerData) {
      WritableMap userInfoMap = Arguments.createMap();
      userInfoMap.putString("providerId", userInfo.getProviderId());
      userInfoMap.putString("uid", userInfo.getUid());
      userInfoMap.putString("displayName", userInfo.getDisplayName());

      final Uri photoUrl = userInfo.getPhotoUrl();

      if (photoUrl != null) {
        userInfoMap.putString("photoURL", photoUrl.toString());
      } else {
        userInfoMap.putNull("photoURL");
      }

      userInfoMap.putString("email", userInfo.getEmail());

      output.pushMap(userInfoMap);
    }

    return output;
  }

  /**
   * firebaseUserToMap
   *
   * @param user
   * @return
   */
  private WritableMap firebaseUserToMap(FirebaseUser user) {
    WritableMap userMap = Arguments.createMap();

    final String email = user.getEmail();
    final String uid = user.getUid();
    final String provider = user.getProviderId();
    final String name = user.getDisplayName();
    final Boolean verified = user.isEmailVerified();
    final Uri photoUrl = user.getPhotoUrl();

    userMap.putString("uid", uid);
    userMap.putString("providerId", provider);
    userMap.putBoolean("emailVerified", verified);
    userMap.putBoolean("isAnonymous", user.isAnonymous());

    if (email != null) {
      userMap.putString("email", email);
    } else {
      userMap.putNull("email");
    }

    if (name != null) {
      userMap.putString("displayName", name);
    } else {
      userMap.putNull("displayName");
    }

    if (photoUrl != null) {
      userMap.putString("photoURL", photoUrl.toString());
    } else {
      userMap.putNull("photoURL");
    }

    userMap.putArray("providerData", convertProviderData(user.getProviderData()));

    return userMap;
  }
}<|MERGE_RESOLUTION|>--- conflicted
+++ resolved
@@ -24,11 +24,8 @@
 import com.google.android.gms.tasks.OnSuccessListener;
 import com.google.android.gms.tasks.Task;
 
-<<<<<<< HEAD
 import com.google.firebase.FirebaseApp;
-=======
 import com.google.firebase.auth.ActionCodeResult;
->>>>>>> 0898f091
 import com.google.firebase.auth.AuthCredential;
 import com.google.firebase.auth.AuthResult;
 import com.google.firebase.auth.FirebaseAuthInvalidCredentialsException;
@@ -55,7 +52,7 @@
 
 
   private ReactContext mReactContext;
-  private HashMap<String,  FirebaseAuth.AuthStateListener> mAuthListeners = new HashMap<>();
+  private HashMap<String, FirebaseAuth.AuthStateListener> mAuthListeners = new HashMap<>();
 
 
   RNFirebaseAuth(ReactApplicationContext reactContext) {
@@ -575,9 +572,13 @@
    * @param promise
    */
   @ReactMethod
-  public void confirmPasswordReset(String code, String newPassword, final Promise promise) {
+  public void confirmPasswordReset(String appName, String code, String newPassword, final Promise promise) {
     Log.d(TAG, "confirmPasswordReset");
-    mAuth.confirmPasswordReset(code, newPassword)
+
+    FirebaseApp firebaseApp = FirebaseApp.getInstance(appName);
+    FirebaseAuth firebaseAuth = FirebaseAuth.getInstance(firebaseApp);
+
+    firebaseAuth.confirmPasswordReset(code, newPassword)
       .addOnCompleteListener(new OnCompleteListener<Void>() {
         @Override
         public void onComplete(@NonNull Task<Void> task) {
@@ -600,9 +601,13 @@
    * @param promise
    */
   @ReactMethod
-  public void applyActionCode(String code, final Promise promise) {
+  public void applyActionCode(String appName, String code, final Promise promise) {
     Log.d(TAG, "applyActionCode");
-    mAuth.applyActionCode(code).addOnCompleteListener(new OnCompleteListener<Void>() {
+
+    FirebaseApp firebaseApp = FirebaseApp.getInstance(appName);
+    FirebaseAuth firebaseAuth = FirebaseAuth.getInstance(firebaseApp);
+
+    firebaseAuth.applyActionCode(code).addOnCompleteListener(new OnCompleteListener<Void>() {
       @Override
       public void onComplete(@NonNull Task<Void> task) {
         if (task.isSuccessful()) {
@@ -622,9 +627,13 @@
    * @param promise
    */
   @ReactMethod
-  public void checkActionCode(String code, final Promise promise) {
+  public void checkActionCode(String appName, String code, final Promise promise) {
     Log.d(TAG, "checkActionCode");
-    mAuth.checkActionCode(code).addOnCompleteListener(new OnCompleteListener<ActionCodeResult>() {
+
+    FirebaseApp firebaseApp = FirebaseApp.getInstance(appName);
+    FirebaseAuth firebaseAuth = FirebaseAuth.getInstance(firebaseApp);
+
+    firebaseAuth.checkActionCode(code).addOnCompleteListener(new OnCompleteListener<ActionCodeResult>() {
       @Override
       public void onComplete(@NonNull Task<ActionCodeResult> task) {
         if (task.isSuccessful()) {
@@ -822,23 +831,7 @@
 
     Log.d(TAG, "fetchProvidersForEmail");
 
-<<<<<<< HEAD
     firebaseAuth.fetchProvidersForEmail(email)
-        .addOnCompleteListener(new OnCompleteListener<ProviderQueryResult>() {
-          @Override
-          public void onComplete(@NonNull Task<ProviderQueryResult> task) {
-            if (task.isSuccessful()) {
-              Log.d(TAG, "fetchProvidersForEmail:onComplete:success");
-              List<String> providers = task.getResult().getProviders();
-              WritableArray array = Arguments.createArray();
-
-              if (providers != null) {
-                for(String provider : providers) {
-                  array.pushString(provider);
-                }
-              }
-=======
-    mAuth.fetchProvidersForEmail(email)
       .addOnCompleteListener(new OnCompleteListener<ProviderQueryResult>() {
         @Override
         public void onComplete(@NonNull Task<ProviderQueryResult> task) {
@@ -846,7 +839,6 @@
             Log.d(TAG, "fetchProvidersForEmail:onComplete:success");
             List<String> providers = task.getResult().getProviders();
             WritableArray array = Arguments.createArray();
->>>>>>> 0898f091
 
             if (providers != null) {
               for (String provider : providers) {
