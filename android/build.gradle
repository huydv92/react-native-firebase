buildscript {
  ext.firebaseVersion = '12.0.0'
  repositories {
    jcenter()
<<<<<<< HEAD
    mavenLocal()
    maven {
      url "https://maven.google.com"
    }
=======
    google()
>>>>>>> ffe9f19c
    maven {
      url 'https://maven.fabric.io/public'
    }
  }
  dependencies {
<<<<<<< HEAD
    classpath 'com.android.tools.build:gradle:3.0.1'
=======
    classpath 'com.android.tools.build:gradle:3.1.0'
>>>>>>> ffe9f19c
    classpath 'io.fabric.tools:gradle:1.25.1'
  }
}

apply plugin: 'com.android.library'

android {
  compileSdkVersion 27
  buildToolsVersion "27.0.3"
  defaultConfig {
    minSdkVersion 16
    targetSdkVersion 27
    versionCode 1
    versionName "1.0"
    multiDexEnabled true
  }
  buildTypes {
    release {
      minifyEnabled false
    }
  }
  productFlavors {
  }
}


allprojects {
  repositories {
    jcenter()
    mavenLocal()
    maven {
      url "https://maven.google.com"
    }
  }
}


rootProject.gradle.buildFinished { buildResult ->
  if (buildResult.getFailure() != null) {
    try {
      String message = buildResult.getFailure().properties.get("reportableCauses").toString()
      if (message.contains("com.android.dex.DexException: Multiple dex files define Lcom/google/") ||
        message.contains("java.util.zip.ZipException: duplicate entry: com/google/android/gms/")) {
        logger.log(LogLevel.ERROR, "")
        logger.log(LogLevel.ERROR, " -----------------------------------------------------------")
        logger.log(LogLevel.ERROR, "|                    REACT NATIVE FIREBASE                  |")
        logger.log(LogLevel.ERROR, " ----------------------------------------------------------- ")
        logger.log(LogLevel.ERROR, "|                                                           |")
        logger.log(LogLevel.ERROR, "|  This is a common build error when using libraries that   |")
        logger.log(LogLevel.ERROR, "|  require google play services.                            |")
        logger.log(LogLevel.ERROR, "|                                                           |")
        logger.log(LogLevel.ERROR, "|  This error occurs because different versions of google   |")
        logger.log(LogLevel.ERROR, "|  play services or google play services modules are being  |")
        logger.log(LogLevel.ERROR, "|  required by different libraries.                         |")
        logger.log(LogLevel.ERROR, "|                                                           |")
        logger.log(LogLevel.ERROR, "|  A temporary fix would be to set:                         |")
        logger.log(LogLevel.ERROR, "|                                                           |")
        logger.log(LogLevel.ERROR, "|             android { multiDexEnabled true }              |")
        logger.log(LogLevel.ERROR, "|                                                           |")
        logger.log(LogLevel.ERROR, "|  inside your build gradle, however it is recommended for  |")
        logger.log(LogLevel.ERROR, "|  your prod build that you de-duplicate these to minimize  |")
        logger.log(LogLevel.ERROR, "|  bundle size.                                             |")
        logger.log(LogLevel.ERROR, "|                                                           |")
        logger.log(LogLevel.ERROR, "|  See http://invertase.link/dupe-dex for how to do this.   |")
        logger.log(LogLevel.ERROR, "|                                                           |")
        logger.log(LogLevel.ERROR, " ----------------------------------------------------------- ")
      }
    } catch (Exception exception) {
    }
  }
}


dependencies {
<<<<<<< HEAD
  compile fileTree(include: ['*.jar'], dir: 'libs')
  //noinspection GradleDynamicVersion
  compile "com.facebook.react:react-native:+"  // From node_modules
  compile "com.android.support:support-v4:27.1.0"
  compile 'me.leolin:ShortcutBadger:1.1.21@aar'
  compile "com.google.android.gms:play-services-base:$firebaseVersion"
  compile "com.google.firebase:firebase-core:$firebaseVersion"
  compile "com.google.firebase:firebase-config:$firebaseVersion"
  compile "com.google.firebase:firebase-auth:$firebaseVersion"
  compile "com.google.firebase:firebase-database:$firebaseVersion"
  compile "com.google.firebase:firebase-storage:$firebaseVersion"
  compile "com.google.firebase:firebase-messaging:$firebaseVersion"
  compile "com.google.firebase:firebase-crash:$firebaseVersion"
  compile "com.google.firebase:firebase-perf:$firebaseVersion"
  compile "com.google.firebase:firebase-ads:$firebaseVersion"
  compile "com.google.firebase:firebase-firestore:$firebaseVersion"
  compile "com.google.firebase:firebase-invites:$firebaseVersion"
  compile('com.crashlytics.sdk.android:crashlytics:2.9.1@aar') {
=======
  // compile fileTree(include: ['*.jar'], dir: 'libs')
  api "com.facebook.react:react-native:+"  // From node_modules
  api "com.android.support:support-v4:27.0.2"
  compileOnly 'me.leolin:ShortcutBadger:1.1.21@aar'
  compileOnly "com.google.android.gms:play-services-base:$firebaseVersion"
  compileOnly "com.google.firebase:firebase-core:$firebaseVersion"
  compileOnly "com.google.firebase:firebase-config:$firebaseVersion"
  compileOnly "com.google.firebase:firebase-auth:$firebaseVersion"
  compileOnly "com.google.firebase:firebase-database:$firebaseVersion"
  compileOnly "com.google.firebase:firebase-storage:$firebaseVersion"
  compileOnly "com.google.firebase:firebase-messaging:$firebaseVersion"
  compileOnly "com.google.firebase:firebase-crash:$firebaseVersion"
  compileOnly "com.google.firebase:firebase-perf:$firebaseVersion"
  compileOnly "com.google.firebase:firebase-ads:$firebaseVersion"
  compileOnly "com.google.firebase:firebase-firestore:$firebaseVersion"
  compileOnly "com.google.firebase:firebase-invites:$firebaseVersion"
  compileOnly('com.crashlytics.sdk.android:crashlytics:2.9.1@aar') {
>>>>>>> ffe9f19c
    transitive = true
  }
}<|MERGE_RESOLUTION|>--- conflicted
+++ resolved
@@ -2,24 +2,13 @@
   ext.firebaseVersion = '12.0.0'
   repositories {
     jcenter()
-<<<<<<< HEAD
-    mavenLocal()
-    maven {
-      url "https://maven.google.com"
-    }
-=======
     google()
->>>>>>> ffe9f19c
     maven {
       url 'https://maven.fabric.io/public'
     }
   }
   dependencies {
-<<<<<<< HEAD
-    classpath 'com.android.tools.build:gradle:3.0.1'
-=======
     classpath 'com.android.tools.build:gradle:3.1.0'
->>>>>>> ffe9f19c
     classpath 'io.fabric.tools:gradle:1.25.1'
   }
 }
@@ -31,7 +20,7 @@
   buildToolsVersion "27.0.3"
   defaultConfig {
     minSdkVersion 16
-    targetSdkVersion 27
+    targetSdkVersion 26
     versionCode 1
     versionName "1.0"
     multiDexEnabled true
@@ -55,7 +44,6 @@
     }
   }
 }
-
 
 rootProject.gradle.buildFinished { buildResult ->
   if (buildResult.getFailure() != null) {
@@ -87,33 +75,12 @@
         logger.log(LogLevel.ERROR, "|                                                           |")
         logger.log(LogLevel.ERROR, " ----------------------------------------------------------- ")
       }
-    } catch (Exception exception) {
-    }
+    } catch (Exception exception) {}
   }
 }
 
 
 dependencies {
-<<<<<<< HEAD
-  compile fileTree(include: ['*.jar'], dir: 'libs')
-  //noinspection GradleDynamicVersion
-  compile "com.facebook.react:react-native:+"  // From node_modules
-  compile "com.android.support:support-v4:27.1.0"
-  compile 'me.leolin:ShortcutBadger:1.1.21@aar'
-  compile "com.google.android.gms:play-services-base:$firebaseVersion"
-  compile "com.google.firebase:firebase-core:$firebaseVersion"
-  compile "com.google.firebase:firebase-config:$firebaseVersion"
-  compile "com.google.firebase:firebase-auth:$firebaseVersion"
-  compile "com.google.firebase:firebase-database:$firebaseVersion"
-  compile "com.google.firebase:firebase-storage:$firebaseVersion"
-  compile "com.google.firebase:firebase-messaging:$firebaseVersion"
-  compile "com.google.firebase:firebase-crash:$firebaseVersion"
-  compile "com.google.firebase:firebase-perf:$firebaseVersion"
-  compile "com.google.firebase:firebase-ads:$firebaseVersion"
-  compile "com.google.firebase:firebase-firestore:$firebaseVersion"
-  compile "com.google.firebase:firebase-invites:$firebaseVersion"
-  compile('com.crashlytics.sdk.android:crashlytics:2.9.1@aar') {
-=======
   // compile fileTree(include: ['*.jar'], dir: 'libs')
   api "com.facebook.react:react-native:+"  // From node_modules
   api "com.android.support:support-v4:27.0.2"
@@ -131,7 +98,6 @@
   compileOnly "com.google.firebase:firebase-firestore:$firebaseVersion"
   compileOnly "com.google.firebase:firebase-invites:$firebaseVersion"
   compileOnly('com.crashlytics.sdk.android:crashlytics:2.9.1@aar') {
->>>>>>> ffe9f19c
     transitive = true
   }
 }