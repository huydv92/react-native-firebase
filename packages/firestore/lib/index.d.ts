--- conflicted
+++ resolved
@@ -97,11 +97,7 @@
    * A `CollectionReference` object can be used for adding documents, getting document references, and querying for
    * documents (using the methods inherited from `Query`).
    */
-<<<<<<< HEAD
-  export interface CollectionReference<T> extends Query<T> {
-=======
   export interface CollectionReference<T extends DocumentData = DocumentData> extends Query<T> {
->>>>>>> 245149c6
     /**
      * The collection's identifier.
      */
@@ -132,11 +128,7 @@
      *
      * @param data An Object containing the data for the new document.
      */
-<<<<<<< HEAD
-    add(data: { [key: string]: any }): Promise<DocumentReference<T>>;
-=======
     add(data: T): Promise<DocumentReference<T>>;
->>>>>>> 245149c6
 
     /**
      * Get a DocumentReference for the document within the collection at the specified path. If no
@@ -213,11 +205,7 @@
    * to the location. The document at the referenced location may or may not exist. A `DocumentReference` can also be used
    * to create a `CollectionReference` to a subcollection.
    */
-<<<<<<< HEAD
-  export interface DocumentReference<T> {
-=======
   export interface DocumentReference<T extends DocumentData = DocumentData> {
->>>>>>> 245149c6
     /**
      * The Firestore instance the document is in. This is useful for performing transactions, for example.
      */
@@ -441,11 +429,7 @@
      * @param data A map of the fields and values for the document.
      * @param options An object to configure the set behavior.
      */
-<<<<<<< HEAD
-    set(data: { [key: string]: any }, options?: SetOptions): Promise<void>;
-=======
     set(data: T, options?: SetOptions): Promise<void>;
->>>>>>> 245149c6
 
     /**
      * Updates fields in the document referred to by this `DocumentReference`. The update will fail
@@ -464,11 +448,7 @@
      *
      * @param data An object containing the fields and values with which to update the document. Fields can contain dots to reference nested fields within the document.
      */
-<<<<<<< HEAD
-    update(data: { [key: string]: any }): Promise<void>;
-=======
     update(data: Partial<{ [K in keyof T]: T[K] | FieldValue }>): Promise<void>;
->>>>>>> 245149c6
 
     /**
      * Updates fields in the document referred to by this DocumentReference. The update will fail if
@@ -487,20 +467,7 @@
      * @param value The first value.
      * @param moreFieldsAndValues Additional key value pairs.
      */
-<<<<<<< HEAD
-    update(field: string | FieldPath, value: any, ...moreFieldsAndValues: any[]): Promise<void>;
-
-    withConverter<U>(converter: FirestoreDataConverter<U>): DocumentReference<U>;
-  }
-
-  // TODO test this
-  export interface FirestoreDataConverter<T> {
-    toFirestore: (modelObject: T) => { [key: string]: any };
-    // Handle options: https://firebase.google.com/docs/reference/js/firebase.firestore.FirestoreDataConverter
-    fromFirestore: (snapshot: QueryDocumentSnapshot) => T;
-=======
     update(field: keyof T | FieldPath, value: any, ...moreFieldsAndValues: any[]): Promise<void>;
->>>>>>> 245149c6
   }
 
   /**
@@ -542,11 +509,7 @@
      * console.log('User', user.data());
      * ```
      */
-<<<<<<< HEAD
-    data(): { [key: string]: any } | undefined;
-=======
     data(): T | undefined;
->>>>>>> 245149c6
 
     /**
      * Retrieves the field specified by fieldPath. Returns undefined if the document or field doesn't exist.
@@ -608,11 +571,7 @@
      * }
      * ```
      */
-<<<<<<< HEAD
-    data(): { [key: string]: any };
-=======
     data(): T;
->>>>>>> 245149c6
   }
 
   /**
@@ -1666,15 +1625,9 @@
      * @param data An object of the fields and values for the document.
      * @param options An object to configure the set behavior.
      */
-<<<<<<< HEAD
-    set(
-      documentRef: DocumentReference,
-      data: { [key: string]: any },
-=======
     set<T extends DocumentData = DocumentData>(
       documentRef: DocumentReference<T>,
       data: T,
->>>>>>> 245149c6
       options?: SetOptions,
     ): Transaction;
 
@@ -1699,14 +1652,10 @@
      * @param documentRef A reference to the document to be updated.
      * @param data An object containing the fields and values with which to update the document. Fields can contain dots to reference nested fields within the document.
      */
-<<<<<<< HEAD
-    update(documentRef: DocumentReference, data: { [key: string]: any }): Transaction;
-=======
     update<T extends DocumentData = DocumentData>(
       documentRef: DocumentReference<T>,
       data: Partial<{ [K in keyof T]: T[K] | FieldValue }>,
     ): Transaction;
->>>>>>> 245149c6
 
     /**
      * Updates fields in the document referred to by the provided DocumentReference. The update will fail if applied to
@@ -1737,9 +1686,6 @@
       value: T[K],
       ...moreFieldsAndValues: any[]
     ): Transaction;
-
-    // TODO test passing U down? How does it effect the documents
-    withConverter<U>(converter: FirestoreDataConverter<U>): CollectionReference<U>;
   }
 
   /**
@@ -1808,15 +1754,9 @@
      * @param data An object of the fields and values for the document.
      * @param options An object to configure the set behavior.
      */
-<<<<<<< HEAD
-    set(
-      documentRef: DocumentReference,
-      data: { [key: string]: any },
-=======
     set<T extends DocumentData = DocumentData>(
       documentRef: DocumentReference<T>,
       data: T,
->>>>>>> 245149c6
       options?: SetOptions,
     ): WriteBatch;
 
@@ -1837,14 +1777,10 @@
      * @param documentRef A reference to the document to be updated.
      * @param data An object containing the fields and values with which to update the document. Fields can contain dots to reference nested fields within the document.
      */
-<<<<<<< HEAD
-    update(documentRef: DocumentReference, data: { [key: string]: any }): WriteBatch;
-=======
     update<T extends DocumentData = DocumentData>(
       documentRef: DocumentReference<T>,
       data: Partial<{ [K in keyof T]: T[K] | FieldValue }>,
     ): WriteBatch;
->>>>>>> 245149c6
 
     /**
      * Updates fields in the document referred to by this DocumentReference. The update will fail if applied to a document that does not exist.
