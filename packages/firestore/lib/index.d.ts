/*
 * Copyright (c) 2016-present Invertase Limited & Contributors
 *
 * Licensed under the Apache License, Version 2.0 (the "License");
 * you may not use this library except in compliance with the License.
 * You may obtain a copy of the License at
 *
 *   http://www.apache.org/licenses/LICENSE-2.0
 *
 * Unless required by applicable law or agreed to in writing, software
 * distributed under the License is distributed on an "AS IS" BASIS,
 * WITHOUT WARRANTIES OR CONDITIONS OF ANY KIND, either express or implied.
 * See the License for the specific language governing permissions and
 * limitations under the License.
 *
 */

import { ReactNativeFirebase } from '@react-native-firebase/app';

/**
 * Firebase Cloud Firestore package for React Native.
 *
 * #### Example: Access the firebase export from the `firestore` package:
 *
 * ```js
 * import { firebase } from '@react-native-firebase/firestore';
 *
 * // firebase.firestore().X
 * ```
 *
 * #### Example: Using the default export from the `firestore` package:
 *
 * ```js
 * import firestore from '@react-native-firebase/firestore';
 *
 * // firestore().X
 * ```
 *
 * #### Example: Using the default export from the `app` package:
 *
 * ```js
 * import firebase from '@react-native-firebase/app';
 * import '@react-native-firebase/firestore';
 *
 * // firebase.firestore().X
 * ```
 *
 * @firebase firestore
 */
export namespace FirebaseFirestoreTypes {
  import FirebaseModule = ReactNativeFirebase.FirebaseModule;

  /**
   * An immutable object representing an array of bytes.
   */
  export class Blob {
    /**
     * Creates a new Blob from the given Base64 string, converting it to bytes.
     *
     * @param base64 The Base64 string used to create the Blob object.
     */
    static fromBase64String(base64: string): Blob;

    /**
     * Creates a new Blob from the given Uint8Array.
     *
     * @param array The Uint8Array used to create the Blob object.
     */
    static fromUint8Array(array: Uint8Array): Blob;

    /**
     * Returns true if this `Blob` is equal to the provided one.
     *
     * @param other The `Blob` to compare against.
     */
    isEqual(other: Blob): boolean;

    /**
     * Returns the bytes of a Blob as a Base64-encoded string.
     */
    toBase64(): string;

    /**
     * Returns the bytes of a Blob in a new Uint8Array.
     */
    toUint8Array(): Uint8Array;
  }

  /**
   * A `CollectionReference` object can be used for adding documents, getting document references, and querying for
   * documents (using the methods inherited from `Query`).
   */
  export interface CollectionReference extends Query {
    /**
     * The collection's identifier.
     */
    id: string;

    /**
     * A reference to the containing `DocumentReference` if this is a subcollection. If this isn't a
     * subcollection, the reference is null.
     */
    parent: DocumentReference | null;

    /**
     * A string representing the path of the referenced collection (relative to the root of the database).
     */
    path: string;

    /**
     * Add a new document to this collection with the specified data, assigning it a document ID automatically.
     *
     * #### Example
     *
     * ```js
     * const documentRef = await firebase.firestore().collection('users').add({
     *   name: 'Ada Lovelace',
     *   age: 30,
     * });
     * ```
     *
     * @param data An Object containing the data for the new document.
     */
    add(data: { [key: string]: value }): Promise<DocumentReference>;

    /**
     * Get a DocumentReference for the document within the collection at the specified path. If no
     * path is specified, an automatically-generated unique ID will be used for the returned DocumentReference.
     *
     * #### Example
     *
     * ```js
     * await firebase.firestore().collection('users').doc('alovelace').set({
     *   name: 'Ada Lovelace',
     *   age: 30,
     * });
     * ```
     *
     * @param documentPath A slash-separated path to a document.
     */
    doc(documentPath?: string): DocumentReference;
  }

  /**
   * A DocumentChange represents a change to the documents matching a query. It contains the document affected and the
   * type of change that occurred.
   */
  export interface DocumentChange {
    /**
     * The document affected by this change.
     */
    doc: QueryDocumentSnapshot;

    /**
     * The index of the changed document in the result set immediately after this `DocumentChange`
     * (i.e. supposing that all prior `DocumentChange` objects and the current `DocumentChange` object have been applied).
     * Is -1 for 'removed' events.
     */
    newIndex: number;

    /**
     * The index of the changed document in the result set immediately prior to this `DocumentChange` (i.e.
     * supposing that all prior `DocumentChange` objects have been applied). Is -1 for 'added' events.
     */
    oldIndex: number;

    /**
     * The type of change ('added', 'modified', or 'removed').
     */
    type: DocumentChangeType;
  }

  /**
   * The type of a DocumentChange may be 'added', 'removed', or 'modified'.
   */
  export type DocumentChangeType = 'added' | 'removed' | 'modified';

  /**
   * The types for a DocumentSnapshot field that are supported by Firestore.
   */
  export type DocumentFieldType =
    | string
    | number
    | boolean
    | { [key: string]: DocumentFieldType }
    | DocumentFieldType[]
    | null
    | Timestamp
    | GeoPoint
    | Blob
    | FieldPath
    | FieldValue
    | DocumentReference
    | CollectionReference;

  /**
   * A `DocumentReference` refers to a document location in a Firestore database and can be used to write, read, or listen
   * to the location. The document at the referenced location may or may not exist. A `DocumentReference` can also be used
   * to create a `CollectionReference` to a subcollection.
   */
  export interface DocumentReference {
    /**
     * The Firestore instance the document is in. This is useful for performing transactions, for example.
     */
    firestore: Module;

    /**
     * The document's identifier within its collection.
     */
    id: string;

    /**
     * The Collection this `DocumentReference` belongs to.
     */
    parent: CollectionReference;

    /**
     * A string representing the path of the referenced document (relative to the root of the database).
     */
    path: string;

    /**
     * Gets a `CollectionReference` instance that refers to the collection at the specified path.
     *
     * #### Example
     *
     * ```js
     * const collectionRef = firebase.firestore().doc('users/alovelace').collection('orders');
     * ```
     *
     * @param collectionPath A slash-separated path to a collection.
     */
    collection(collectionPath: string): CollectionReference;

    /**
     * Deletes the document referred to by this DocumentReference.
     *
     * #### Example
     *
     * ```js
     * await firebase.firestore().doc('users/alovelace').delete();
     * ```
     *
     * The Promise is resolved once the document has been successfully deleted from the backend
     * (Note that it won't resolve while you're offline).
     */
    delete(): Promise<void>;

    /**
     * Reads the document referred to by this DocumentReference.
     *
     * Note: By default, get() attempts to provide up-to-date data when possible by waiting for data
     * from the server, but it may return cached data or fail if you are offline and the server cannot
     * be reached. This behavior can be altered via the GetOptions parameter.
     *
     * #### Example
     *
     * ```js
     * await firebase.firestore().doc('users/alovelace').get({
     *   source: 'server',
     * });
     * ```
     *
     * @param options An object to configure the get behavior.
     */
    get(options?: GetOptions): Promise<DocumentSnapshot>;

    /**
     * Returns true if this DocumentReference is equal to the provided one.
     *
     * #### Example
     *
     * ```js
     * const alovelace = firebase.firestore().doc('users/alovelace');
     * const dsmith = firebase.firestore().doc('users/dsmith');
     *
     * // false
     * alovelace.isEqual(dsmith);
     * ```
     *
     * @param other The `DocumentReference` to compare against.
     */
    isEqual(other: DocumentReference): boolean;

    /**
     * Attaches a listener for DocumentSnapshot events.
     *
     * NOTE: Although an complete callback can be provided, it will never be called because the snapshot stream is never-ending.
     *
     * Returns an unsubscribe function to stop listening to events.
     *
     * #### Example
     *
     * ```js
     * const unsubscribe = firebase.firestore().doc('users/alovelace')
     *   .onSnapshot({
     *     error: (e) => console.error(e),
     *     next: (documentSnapshot) => {},
     *   });
     *
     * unsubscribe();
     * ```
     *
     * @param observer A single object containing `next` and `error` callbacks.
     */
    onSnapshot(observer: {
      complete?: () => void;
      error?: (error: Error) => void;
      next?: (snapshot: DocumentSnapshot) => void;
    }): () => void;

    /**
     * Attaches a listener for DocumentSnapshot events with snapshot listener options.
     *
     * NOTE: Although an complete callback can be provided, it will never be called because the snapshot stream is never-ending.
     *
     * Returns an unsubscribe function to stop listening to events.
     *
     * #### Example
     *
     * ```js
     * const unsubscribe = firebase.firestore().doc('users/alovelace')
     *   .onSnapshot({
     *     includeMetadataChanges: true,
     *   }, {
     *     error: (e) => console.error(e),
     *     next: (documentSnapshot) => {},
     *   });
     *
     * unsubscribe();
     * ```
     *
     * @param options Options controlling the listen behavior.
     * @param observer A single object containing `next` and `error` callbacks.
     */
    onSnapshot(
      options: SnapshotListenOptions,
      observer: {
        complete?: () => void;
        error?: (error: Error) => void;
        next?: (snapshot: DocumentSnapshot) => void;
      },
    ): () => void;

    /**
     * Attaches a listener for DocumentSnapshot events.
     *
     * NOTE: Although an onCompletion callback can be provided, it will never be called because the snapshot stream is never-ending.
     *
     * Returns an unsubscribe function to stop listening to events.
     *
     * #### Example
     *
     * ```js
     * const unsubscribe = firebase.firestore().doc('users/alovelace')
     *   .onSnapshot(
     *     (documentSnapshot) => {}, // onNext
     *     (error) => console.error(error), // onError
     *   );
     *
     * unsubscribe();
     * ```
     * @param onNext A callback to be called every time a new `DocumentSnapshot` is available.
     * @param onError A callback to be called if the listen fails or is cancelled. No further callbacks will occur.
     * @param onCompletion An optional function which will never be called.
     */
    onSnapshot(
      onNext: (snapshot: DocumentSnapshot) => void,
      onError?: (error: Error) => void,
      onCompletion?: () => void,
    ): () => void;

    /**
     * Attaches a listener for DocumentSnapshot events with snapshot listener options.
     *
     * NOTE: Although an onCompletion callback can be provided, it will never be called because the snapshot stream is never-ending.
     *
     * Returns an unsubscribe function to stop listening to events.
     *
     * #### Example
     *
     * ```js
     * const unsubscribe = firebase.firestore().doc('users/alovelace')
     *   .onSnapshot(
     *     { includeMetadataChanges: true }, // SnapshotListenerOptions
     *     (documentSnapshot) => {}, // onNext
     *     (error) => console.error(error), // onError
     *   );
     *
     * unsubscribe();
     * ```
     * @param options Options controlling the listen behavior.
     * @param onNext A callback to be called every time a new `DocumentSnapshot` is available.
     * @param onError A callback to be called if the listen fails or is cancelled. No further callbacks will occur.
     * @param onCompletion An optional function which will never be called.
     */
    onSnapshot(
      options: SnapshotListenOptions,
      onNext: (snapshot: DocumentSnapshot) => void,
      onError?: (error: Error) => void,
      onCompletion?: () => void,
    ): () => void;

    /**
     * Writes to the document referred to by this DocumentReference. If the document does not yet
     * exist, it will be created. If you pass SetOptions, the provided data can be merged into an
     * existing document.
     *
     * #### Example
     *
     * ```js
     * const user = firebase.firestore().doc('users/alovelace');
     *
     * // Set new data
     * await user.set({
     *   name: 'Ada Lovelace',
     *   age: 30,
     *   city: 'LON',
     * });
     * ```
     *
     * @param data A map of the fields and values for the document.
     * @param options An object to configure the set behavior.
     */
    set(data: { [key: string]: value }, options?: SetOptions): Promise<void>;

    /**
     * Updates fields in the document referred to by this `DocumentReference`. The update will fail
     * if applied to a document that does not exist.
     *
     * #### Example
     *
     * ```
     * const user = firebase.firestore().doc('users/alovelace');
     *
     * // Update age but leave other fields untouched
     * await user.update({
     *   age: 31,
     * });
     * ```
     *
     * @param data An object containing the fields and values with which to update the document. Fields can contain dots to reference nested fields within the document.
     */
    update(data: { [key: string]: value }): Promise<void>;

    /**
     * Updates fields in the document referred to by this DocumentReference. The update will fail if
     * applied to a document that does not exist.
     *
     * #### Example
     *
     * ```
     * const user = firebase.firestore().doc('users/alovelace');
     *
     * // Update age & city but leve other fields untouched
     * await user.update('age', 31, 'city', 'SF');
     * ```
     *
     * @param field The first field to update.
     * @param value The first value.
     * @param moreFieldsAndValues Additional key value pairs.
     */
    update(field: string | FieldPath, value: any, ...moreFieldsAndValues: any[]): Promise<void>;
  }

  /**
   * A DocumentSnapshot contains data read from a document in your Firestore database. The data can be extracted with
   * .`data()` or `.get(:field)` to get a specific field.
   *
   * For a DocumentSnapshot that points to a non-existing document, any data access will return 'undefined'.
   * You can use the `exists` property to explicitly verify a document's existence.
   */
  export interface DocumentSnapshot {
    /**
     * Property of the `DocumentSnapshot` that signals whether or not the data exists. True if the document exists.
     */
    exists: boolean;

    /**
     * Property of the `DocumentSnapshot` that provides the document's ID.
     */
    id: string;

    /**
     * Metadata about the `DocumentSnapshot`, including information about its source and local modifications.
     */
    metadata: SnapshotMetadata;

    /**
     * The `DocumentReference` for the document included in the `DocumentSnapshot`.
     */
    ref: DocumentReference;

    /**
     * Retrieves all fields in the document as an Object. Returns 'undefined' if the document doesn't exist.
     *
     * #### Example
     *
     * ```js
     * const user = await firebase.firestore().doc('users/alovelace').get();
     *
     * console.log('User', user.data());
     * ```
     */
    data(): { [key: string]: value } | undefined;

    /**
     * Retrieves the field specified by fieldPath. Returns undefined if the document or field doesn't exist.
     *
     * #### Example
     *
     * ```js
     * const user = await firebase.firestore().doc('users/alovelace').get();
     *
     * console.log('Address ZIP Code', user.get('address.zip'));
     * ```
     *
     * @param fieldPath The path (e.g. 'foo' or 'foo.bar') to a specific field.
     */
    get<fieldType extends DocumentFieldType>(fieldPath: string | FieldPath): fieldType;

    /**
     * Returns true if this `DocumentSnapshot` is equal to the provided one.
     *
     * #### Example
     *
     * ```js
     * const user1 = await firebase.firestore().doc('users/alovelace').get();
     * const user2 = await firebase.firestore().doc('users/dsmith').get();
     *
     * // false
     * user1.isEqual(user2);
     * ```
     *
     * @param other The `DocumentSnapshot` to compare against.
     */
    isEqual(other: DocumentSnapshot): boolean;
  }

  /**
   * A QueryDocumentSnapshot contains data read from a document in your Firestore database as part of a query.
   * The document is guaranteed to exist and its data can be extracted with .data() or .get(:field) to get a specific field.
   *
   * A QueryDocumentSnapshot offers the same API surface as a DocumentSnapshot.
   * Since query results contain only existing documents, the exists property will always be true and data() will never return 'undefined'.
   */
  export interface QueryDocumentSnapshot extends DocumentSnapshot {
    /**
     * A QueryDocumentSnapshot is always guaranteed to exist.
     */
    exists: true;

    /**
     * Retrieves all fields in the document as an Object.
     *
     * #### Example
     *
     * ```js
     * const users = await firebase.firestore().collection('users').get();
     *
     * for (const user of users.docs) {
     *   console.log('User', user.data());
     * }
     * ```
     */
    data(): { [key: string]: value };
  }

  /**
   * A FieldPath refers to a field in a document. The path may consist of a single field name (referring to a
   * top-level field in the document), or a list of field names (referring to a nested field in the document).
   *
   * Create a FieldPath by providing field names. If more than one field name is provided, the path will point to a nested field in a document.
   *
   * #### Example
   *
   * ```js
   * const user = await firebase.firestore().doc('users/alovelace').get();
   *
   * // Create a new field path
   * const fieldPath = new firebase.firestore.FieldPath('address', 'zip');
   *
   * console.log('Address ZIP Code', user.get(fieldPath));
   * ```
   */
  export class FieldPath {
    /**
     * Returns a special sentinel `FieldPath` to refer to the ID of a document. It can be used in queries to sort or filter by the document ID.
     */
    static documentId(): FieldPath;

    /**
     * Creates a FieldPath from the provided field names. If more than one field name is provided, the path will point to a nested field in a document.
     *
     * #### Example
     *
     * ```js
     * const fieldPath = new firebase.firestore.FieldPath('address', line', 'one');
     * ```
     *
     * @param fieldNames A list of field names.
     */
    constructor(...fieldNames: string[]);

    /**
     * Returns true if this `FieldPath` is equal to the provided one.
     *
     * #### Example
     *
     * ```js
     * const fieldPath1 = new firebase.firestore.FieldPath('address', 'zip');
     * const fieldPath2 = new firebase.firestore.FieldPath('address', line', 'one');
     *
     * // false
     * fieldPath1.isEqual(fieldPath2);
     * ```
     *
     * @param other The `FieldPath` to compare against.
     */
    isEqual(other: FieldPath): boolean;
  }

  /**
   * Sentinel values that can be used when writing document fields with `set()` or `update()`.
   *
   * #### Example
   *
   * ```js
   * const increment = firebase.firestore.FieldValue.increment(1);
   *
   * await firebase.firestore().doc('users/alovelace).update({
   *   age: increment, // increment age by 1
   * });
   * ```
   */
  export class FieldValue {
    /**
     * Returns a special value that can be used with `set()` or `update()` that tells the server to remove the given elements
     * from any array value that already exists on the server. All instances of each element specified will be removed from
     * the array. If the field being modified is not already an array it will be overwritten with an empty array.
     *
     * #### Example
     *
     * ```js
     * const arrayRemove = firebase.firestore.FieldValue.arrayRemove(2, '3');
     *
     * // Removes the values 2 & '3' from the values array on the document
     * await docRef.update({
     *   values: arrayRemove,
     * });
     * ```
     *
     * @param elements The elements to remove from the array.
     */
    static arrayRemove(...elements: any[]): FieldValue;

    /**
     * Returns a special value that can be used with `set()` or `update()` that tells the server to union the given
     * elements with any array value that already exists on the server. Each specified element that doesn't already exist
     * in the array will be added to the end. If the field being modified is not already an array it will be overwritten
     * with an array containing exactly the specified elements.
     *
     * #### Example
     *
     * ```js
     * const arrayUnion = firebase.firestore.FieldValue.arrayUnion(2, '3');
     *
     * // Appends the values 2 & '3' onto the values array on the document
     * await docRef.update({
     *   values: arrayUnion,
     * });
     * ```
     *
     * @param elements The elements to union into the array.
     */
    static arrayUnion(...elements: any[]): FieldValue;

    /**
     * Returns a sentinel for use with update() to mark a field for deletion.
     *
     * #### Example
     *
     * ```js
     * const delete = firebase.firestore.FieldValue.delete();
     *
     * // Deletes the name field on the document
     * await docRef.update({
     *   name: delete,
     * });
     * ```
     */
    static delete(): FieldValue;

    /**
     * Returns a special value that can be used with `set()` or `update()` that tells the server to increment the field's current value by the given value.
     *
     * If either the operand or the current field value uses floating point precision, all arithmetic follows IEEE 754 semantics.
     * If both values are integers, values outside of JavaScript's safe number range (`Number.MIN_SAFE_INTEGER` to `Number.MAX_SAFE_INTEGER`)
     * are also subject to precision loss. Furthermore, once processed by the Firestore backend, all integer operations are
     * capped between -2^63 and 2^63-1.
     *
     * If the current field value is not of type `number`, or if the field does not yet exist, the transformation sets the field to the given value.
     *
     * #### Example
     *
     * ```js
     * const increment = firebase.firestore.FieldValue.increment(1);
     *
     * // Increment the loginCount field by 1 on the document
     * await docRef.update({
     *   loginCount: increment,
     * });
     * ```
     *
     * @param n The value to increment by.
     */
    static increment(n: number): FieldValue;

    /**
     * Returns a sentinel used with set() or update() to include a server-generated timestamp in the written data.
     *
     * #### Example
     *
     * ```js
     * const timestamp = firebase.firestore.FieldValue.serverTimestamp();
     *
     * // Set the updatedAt field to the current server time
     * await docRef.update({
     *   updatedAt: timestamp,
     * });
     * ```
     */
    static serverTimestamp(): FieldValue;

    /**
     * Returns true if this `FieldValue` is equal to the provided one.
     *
     * #### Example
     *
     * ```js
     * const increment = firebase.firestore.FieldValue.increment(1);
     * const timestamp = firebase.firestore.FieldValue.serverTimestamp();
     *
     * // false
     * increment.isEqual(timestamp);
     * ```
     *
     * @param other The `FieldValue` to compare against.
     */
    isEqual(other: FieldValue): boolean;
  }

  /**
   * An immutable object representing a geo point in Firestore. The geo point is represented as latitude/longitude pair.
   *
   * Latitude values are in the range of [-90, 90]. Longitude values are in the range of [-180, 180].
   */
  export class GeoPoint {
    /**
     * Creates a new immutable GeoPoint object with the provided latitude and longitude values.
     *
     * #### Example
     *
     * ```js
     * const geoPoint = new firebase.firestore.GeoPoint(60, -40);
     * ```
     *
     * @param latitude The latitude as number between -90 and 90.
     * @param longitude The longitude as number between -180 and 180.
     */
    constructor(latitude: number, longitude: number);

    /**
     * The latitude of this `GeoPoint` instance.
     */
    latitude: number;

    /**
     * The longitude of this `GeoPoint` instance.
     */
    longitude: number;

    /**
     * Returns true if this `GeoPoint` is equal to the provided one.
     *
     * #### Example
     *
     * ```js
     * const geoPoint1 = new firebase.firestore.GeoPoint(60, -40);
     * const geoPoint2 = new firebase.firestore.GeoPoint(60, -20);
     *
     * // false
     * geoPoint1.isEqual(geoPoint2);
     * ```
     *
     * @param other The `GeoPoint` to compare against.
     */
    isEqual(other: GeoPoint): boolean;
  }

  /**
   * An options object that configures the behavior of get() calls on DocumentReference and Query.
   * By providing a GetOptions object, these methods can be configured to fetch results only from the
   * server, only from the local cache or attempt to fetch results from the server and fall back to the
   * cache (which is the default).
   */
  export interface GetOptions {
    /**
     * Describes whether we should get from server or cache.
     *
     * Setting to `default` (or not setting at all), causes Firestore to try to retrieve an up-to-date (server-retrieved)
     * snapshot, but fall back to returning cached data if the server can't be reached.
     *
     * Setting to `server` causes Firestore to avoid the cache, generating an error if the server cannot be reached. Note
     * that the cache will still be updated if the server request succeeds. Also note that latency-compensation still
     * takes effect, so any pending write operations will be visible in the returned data (merged into the server-provided data).
     *
     * Setting to `cache` causes Firestore to immediately return a value from the cache, ignoring the server completely
     * (implying that the returned value may be stale with respect to the value on the server.) If there is no data in the
     * cache to satisfy the `get()` call, `DocumentReference.get()` will return an error and `QuerySnapshot.get()` will return an
     * empty `QuerySnapshot` with no documents.
     */
    source: 'default' | 'server' | 'cache';
  }

  /**
   * A Query refers to a `Query` which you can read or listen to. You can also construct refined `Query` objects by
   * adding filters and ordering.
   */
  export interface Query {
    /**
     * Creates and returns a new Query that ends at the provided document (inclusive). The end
     * position is relative to the order of the query. The document must contain all of the
     * fields provided in the orderBy of this query.
     *
     * #### Example
     *
     * ```js
     * const user = await firebase.firestore().doc('users/alovelace').get();
     *
     * // Get all users up to a specific user in order of age
     * const querySnapshot = await firebase.firestore()
     *   .collection('users')
     *   .orderBy('age')
     *   .endAt(user);
     * ```
     *
     * > Cursor snapshot queries have limitations. Please see [Query limitations](/query-limitations) for more information.
     *
     * @param snapshot The snapshot of the document to end at.
     */
    endAt(snapshot: DocumentSnapshot): Query;

    /**
     * Creates and returns a new Query that ends at the provided fields relative to the order of the query.
     * The order of the field values must match the order of the order by clauses of the query.
     *
     * #### Example
     *
     * ```js
     * // Get all users who's age is 30 or less
     * const querySnapshot = await firebase.firestore()
     *   .collection('users')
     *   .orderBy('age')
     *   .endAt(30);
     * ```
     *
     * @param fieldValues The field values to end this query at, in order of the query's order by.
     */
    endAt(...fieldValues: any[]): Query;

    /**
     * Creates and returns a new Query that ends before the provided document (exclusive). The end
     * position is relative to the order of the query. The document must contain all of the fields
     * provided in the orderBy of this query.
     *
     * #### Example
     *
     * ```js
     * const user = await firebase.firestore().doc('users/alovelace').get();
     *
     * // Get all users up to, but not including, a specific user in order of age
     * const querySnapshot = await firebase.firestore()
     *   .collection('users')
     *   .orderBy('age')
     *   .endBefore(user);
     * ```
     *
     * > Cursor snapshot queries have limitations. Please see [Query limitations](/query-limitations) for more information.
     *
     * @param snapshot The snapshot of the document to end before.
     */
    endBefore(snapshot: DocumentSnapshot): Query;

    /**
     * Creates and returns a new Query that ends before the provided fields relative to the order of
     * the query. The order of the field values must match the order of the order by clauses of the query.
     *
     * #### Example
     *
     * ```js
     * // Get all users who's age is 29 or less
     * const querySnapshot = await firebase.firestore()
     *   .collection('users')
     *   .orderBy('age')
     *   .endBefore(30);
     * ```
     *
     * @param fieldValues The field values to end this query before, in order of the query's order by.
     */
    endBefore(...fieldValues: any[]): Query;

    /**
     * Executes the query and returns the results as a QuerySnapshot.
     *
     * Note: By default, get() attempts to provide up-to-date data when possible by waiting for data from the server,
     * but it may return cached data or fail if you are offline and the server cannot be reached. This behavior can be
     * altered via the `GetOptions` parameter.
     *
     * #### Example
     *
     * ```js
     * const querySnapshot = await firebase.firestore()
     *   .collection('users')
     *   .orderBy('age')
     *   .get({
     *     source: 'server',
     *   });
     * ```
     *
     * @param options An object to configure the get behavior.
     */
    get(options?: GetOptions): Promise<QuerySnapshot>;

    /**
     * Returns true if this Query is equal to the provided one.
     *
     * #### Example
     *
     * ```js
     * const query = firebase.firestore()
     *   .collection('users')
     *   .orderBy('age');
     *
     * // false
     * query.isEqual(
     *   firebase.firestore()
     *     .collection('users')
     *     .orderBy('name')
     * );
     * ```
     *
     * @param other The `Query` to compare against.
     */
    isEqual(other: Query): boolean;

    /**
     * Creates and returns a new Query where the results are limited to the specified number of documents.
     *
     * #### Example
     *
     * ```js
     * // Get 10 users in order of age
     * const querySnapshot = firebase.firestore()
     *   .collection('users')
     *   .orderBy('age')
     *   .limit(10)
     *   .get();
     * ```
     *
     * @param limit The maximum number of items to return.
     */
    limit(limit: number): Query;
    /**
     * Creates and returns a new Query where the results are limited to the specified number of documents
     * starting from the last document. The order is dependent on the second parameter for the `orderBy`
     * method. If `desc` is used, the order is reversed. `orderBy` method call is required when calling `limitToLast`.
     *
     * #### Example
     *
     * ```js
     * // Get the last 10 users in reverse order of age
     * const querySnapshot = firebase.firestore()
     *   .collection('users')
     *   .orderBy('age', 'desc')
     *   .limitToLast(10)
     *   .get();
     * ```
     *
     * @param limitToLast The maximum number of items to return.
     */
    limitToLast(limitToLast: number): Query;

    /**
     * Attaches a listener for `QuerySnapshot` events.
     *
     * > Although an `onCompletion` callback can be provided, it will never be called because the snapshot stream is never-ending.
     *
     * Returns an unsubscribe function to stop listening to events.
     *
     * #### Example
     *
     * ```js
     * const unsubscribe = firebase.firestore().collection('users')
     *   .onSnapshot({
     *     error: (e) => console.error(e),
     *     next: (querySnapshot) => {},
     *   });
     *
     * unsubscribe();
     * ```
     *
     * @param observer A single object containing `next` and `error` callbacks.
     */
    onSnapshot(observer: {
      complete?: () => void;
      error?: (error: Error) => void;
      next?: (snapshot: QuerySnapshot) => void;
    }): () => void;

    /**
     * Attaches a listener for `QuerySnapshot` events with snapshot listener options.
     *
     * > Although an `onCompletion` callback can be provided, it will never be called because the snapshot stream is never-ending.
     *
     * Returns an unsubscribe function to stop listening to events.
     *
     * #### Example
     *
     * ```js
     * const unsubscribe = firebase.firestore().collection('users')
     *   .onSnapshot({
     *     includeMetadataChanges: true,
     *   }, {
     *     error: (e) => console.error(e),
     *     next: (querySnapshot) => {},
     *   });
     *
     * unsubscribe();
     * ```
     *
     * @param options Options controlling the listen behavior.
     * @param observer A single object containing `next` and `error` callbacks.
     */
    onSnapshot(
      options: SnapshotListenOptions,
      observer: {
        complete?: () => void;
        error?: (error: Error) => void;
        next?: (snapshot: QuerySnapshot) => void;
      },
    ): () => void;

    /**
     * Attaches a listener for `QuerySnapshot` events.
     *
     * > Although an `onCompletion` callback can be provided, it will never be called because the snapshot stream is never-ending.
     *
     * Returns an unsubscribe function to stop listening to events.
     *
     * #### Example
     *
     * ```js
     * const unsubscribe = firebase.firestore().collection('users')
     *   .onSnapshot(
     *     (querySnapshot) => {}, // onNext
     *     (error) => console.error(error), // onError
     *   );
     *
     * unsubscribe();
     * ```
     * @param onNext A callback to be called every time a new `QuerySnapshot` is available.
     * @param onError A callback to be called if the listen fails or is cancelled. No further callbacks will occur.
     * @param onCompletion An optional function which will never be called.
     */
    onSnapshot(
      onNext: (snapshot: QuerySnapshot) => void,
      onError?: (error: Error) => void,
      onCompletion?: () => void,
    ): () => void;

    /**
     * Attaches a listener for `QuerySnapshot` events with snapshot listener options.
     *
     * NOTE: Although an onCompletion callback can be provided, it will never be called because the snapshot stream is never-ending.
     *
     * Returns an unsubscribe function to stop listening to events.
     *
     * #### Example
     *
     * ```js
     * const unsubscribe = firebase.firestore().collection('users')
     *   .onSnapshot(
     *     { includeMetadataChanges: true }, // SnapshotListenerOptions
     *     (querySnapshot) => {}, // onNext
     *     (error) => console.error(error), // onError
     *   );
     *
     * unsubscribe();
     * ```
     * @param options Options controlling the listen behavior.
     * @param onNext A callback to be called every time a new `QuerySnapshot` is available.
     * @param onError A callback to be called if the listen fails or is cancelled. No further callbacks will occur.
     * @param onCompletion An optional function which will never be called.
     */
    onSnapshot(
      options: SnapshotListenOptions,
      onNext: (snapshot: QuerySnapshot) => void,
      onError?: (error: Error) => void,
      onCompletion?: () => void,
    ): () => void;

    /**
     * Creates and returns a new Query that's additionally sorted by the specified field, optionally in descending order instead of ascending.
     *
     * * #### Example
     *
     * #### Example
     *
     * ```js
     * // Get users in order of age, descending
     * const querySnapshot = firebase.firestore()
     *   .collection('users')
     *   .orderBy('age', 'desc')
     *   .get();
     * ```
     *
     * @param fieldPath The field to sort by. Either a string or FieldPath instance.
     * @param directionStr Optional direction to sort by (`asc` or `desc`). If not specified, order will be ascending.
     */
    orderBy(fieldPath: string | FieldPath, directionStr?: 'asc' | 'desc'): Query;

    /**
     * Creates and returns a new Query that starts after the provided document (exclusive). The start
     * position is relative to the order of the query. The document must contain all of the fields
     * provided in the orderBy of this query.
     *
     * #### Example
     *
     * ```js
     * const user = await firebase.firestore().doc('users/alovelace').get();
     *
     * // Get all users up to, but not including, a specific user in order of age
     * const querySnapshot = await firebase.firestore()
     *   .collection('users')
     *   .orderBy('age')
     *   .startAfter(user)
     *   .get();
     * ```
     *
     * > Cursor snapshot queries have limitations. Please see [Query limitations](/query-limitations) for more information.
     *
     * @param snapshot The snapshot of the document to start after.
     */
    startAfter(snapshot: DocumentSnapshot): Query;

    /**
     * Creates and returns a new Query that starts after the provided fields relative to the order of
     * the query. The order of the field values must match the order of the order by clauses of the query.
     *
     * #### Example
     *
     * ```js
     * // Get all users who's age is above 30
     * const querySnapshot = await firebase.firestore()
     *   .collection('users')
     *   .orderBy('age')
     *   .startAfter(30)
     *   .get();
     * ```
     *
     * @param fieldValues The field values to start this query after, in order of the query's order by.
     */
    startAfter(...fieldValues: any[]): Query;

    /**
     * Creates and returns a new Query that starts at the provided document (inclusive). The start
     * position is relative to the order of the query. The document must contain all of the
     * fields provided in the orderBy of this query.
     *
     * #### Example
     *
     * ```js
     * const user = await firebase.firestore().doc('users/alovelace').get();
     *
     * // Get all users up to a specific user in order of age
     * const querySnapshot = await firebase.firestore()
     *   .collection('users')
     *   .orderBy('age')
     *   .startAt(user)
     *   .get();
     * ```
     *
     * > Cursor snapshot queries have limitations. Please see [Query limitations](/query-limitations) for more information.
     *
     * @param snapshot The snapshot of the document to start at.
     */
    startAt(snapshot: DocumentSnapshot): Query;

    /**
     * Creates and returns a new Query that starts at the provided fields relative to the order of the query.
     * The order of the field values must match the order of the order by clauses of the query.
     *
     * #### Example
     *
     * ```js
     * // Get all users who's age is 30 or above
     * const querySnapshot = await firebase.firestore()
     *   .collection('users')
     *   .orderBy('age')
     *   .startAt(30)
     *   .get();
     * ```
     *
     * @param fieldValues The field values to start this query at, in order of the query's order by.
     */
    startAt(...fieldValues: any[]): Query;

    /**
     * Creates and returns a new Query with the additional filter that documents must contain the specified field and
     * the value should satisfy the relation constraint provided.
     *
     * #### Example
     *
     * ```js
     * // Get all users who's age is 30 or above
     * const querySnapshot = await firebase.firestore()
     *   .collection('users')
     *   .where('age', '>=', 30);
     *   .get();
     * ```
     *
     * @param fieldPath The path to compare.
     * @param opStr The operation string (e.g "<", "<=", "==", ">", ">=", "array-contains", "array-contains-any", "in").
     * @param value The comparison value.
     */
    where(fieldPath: string | FieldPath, opStr: WhereFilterOp, value: any): Query;
  }

  /**
   * Filter conditions in a `Query.where()` clause are specified using the strings '<', '<=', '==', '>=', '>', 'array-contains', 'array-contains-any' or 'in'.
   */
  export type WhereFilterOp =
    | '<'
    | '<='
    | '=='
    | '>'
    | '>='
    | 'array-contains'
    | 'array-contains-any'
    | 'in';

  /**
   * A `QuerySnapshot` contains zero or more `QueryDocumentSnapshot` objects representing the results of a query. The documents
   * can be accessed as an array via the `docs` property or enumerated using the `forEach` method. The number of documents
   * can be determined via the `empty` and `size` properties.
   */
  export interface QuerySnapshot {
    /**
     * An array of all the documents in the `QuerySnapshot`.
     */
    docs: QueryDocumentSnapshot[];

    /**
     * True if there are no documents in the `QuerySnapshot`.
     */
    empty: boolean;

    /**
     * Metadata about this snapshot, concerning its source and if it has local modifications.
     */
    metadata: SnapshotMetadata;

    /**
     * The query on which you called get or `onSnapshot` in order to `get` this `QuerySnapshot`.
     */
    query: Query;

    /**
     * The number of documents in the `QuerySnapshot`.
     */
    size: number;

    /**
     * Returns an array of the documents changes since the last snapshot. If this is the first snapshot, all documents
     * will be in the list as added changes.
     *
     * To include metadata changes, ensure that the `onSnapshot()` method includes metadata changes.
     *
     * #### Example
     *
     * ```js
     * firebase.firestore().collection('users')
     *   .onSnapshot((querySnapshot) => {
     *     console.log('Metadata Changes', querySnapshot.docChanges());
     *   });
     * ```
     *
     * #### Example - With metadata changes
     *
     * ```js
     * firebase.firestore().collection('users')
     *   .onSnapshot({ includeMetadataChanges: true }, (querySnapshot) => {
     *     console.log('Metadata Changes', querySnapshot.docChanges({
     *       includeMetadataChanges: true,
     *     }));
     *   });
     * ```
     *
     * @param options `SnapshotListenOptions` that control whether metadata-only changes (i.e. only `DocumentSnapshot.metadata` changed) should trigger snapshot events.
     */
    docChanges(options?: SnapshotListenOptions): DocumentChange[];

    /**
     * Enumerates all of the documents in the `QuerySnapshot`.
     *
     * #### Example
     *
     * ```js
     * const querySnapshot = await firebase.firestore().collection('users').get();
     *
     * querySnapshot.forEach((queryDocumentSnapshot) => {
     *   console.log('User', queryDocumentSnapshot.data());
     * })
     * ```
     *
     * @param callback A callback to be called with a `QueryDocumentSnapshot` for each document in the snapshot.
     * @param thisArg The `this` binding for the callback.
     */

    forEach(callback: (result: QueryDocumentSnapshot, index: number) => void, thisArg?: any): void;

    /**
     * Returns true if this `QuerySnapshot` is equal to the provided one.
     *
     * #### Example
     *
     * ```js
     * const querySnapshot1 = await firebase.firestore().collection('users').limit(5).get();
     * const querySnapshot2 = await firebase.firestore().collection('users').limit(10).get();
     *
     * // false
     * querySnapshot1.isEqual(querySnapshot2);
     * ```
     *
     * > This operation can be resource intensive when dealing with large datasets.
     *
     * @param other The `QuerySnapshot` to compare against.
     */
    isEqual(other: QuerySnapshot): boolean;
  }

  /**
   * An options object that configures the behavior of set() calls in `DocumentReference`, `WriteBatch` and `Transaction`.
   * These calls can be configured to perform granular merges instead of overwriting the target documents in their entirety
   * by providing a `SetOptions` with `merge: true`.
   *
   * Using both `merge` and `mergeFields` together will throw an error.
   */
  export interface SetOptions {
    /**
     * Changes the behavior of a `set()` call to only replace the values specified in its data argument.
     * Fields omitted from the `set()` call remain untouched.
     */
    merge?: boolean;

    /**
     * Changes the behavior of `set()` calls to only replace the specified field paths.
     * Any field path that is not specified is ignored and remains untouched.
     */
    mergeFields?: (string | FieldPath)[];
  }

  /**
   * Specifies custom configurations for your Cloud Firestore instance. You must set these before invoking any other methods.
   *
   * Used with `firebase.firestore().settings()`.
   */
  export interface Settings {
    /**
     * Enables or disables local persistent storage.
     */
    persistence: boolean;

    /**
     * An approximate cache size threshold for the on-disk data. If the cache grows beyond this size, Firestore will start
     * removing data that hasn't been recently used. The size is not a guarantee that the cache will stay below that size,
     * only that if the cache exceeds the given size, cleanup will be attempted.
     *
     * To disable garbage collection and set an unlimited cache size, use `firebase.firestore.CACHE_SIZE_UNLIMITED`.
     */
    cacheSizeBytes: number;

    /**
     * The hostname to connect to.
     */
    host: string;

    /**
     * Whether to use SSL when connecting.
     */
    ssl: boolean;
  }

  /**
   * An options object that can be passed to `DocumentReference.onSnapshot()`, `Query.onSnapshot()` and `QuerySnapshot.docChanges()`
   * to control which types of changes to include in the result set.
   */
  export interface SnapshotListenOptions {
    /**
     * Include a change even if only the metadata of the query or of a document changed. Default is false.
     */
    includeMetadataChanges: boolean;
  }

  /**
   * Metadata about a snapshot, describing the state of the snapshot.
   */
  export interface SnapshotMetadata {
    /**
     * True if the snapshot includes local writes (`set()` or `update()` calls) that haven't been committed to the backend yet.
     * If your listener has opted into metadata updates (via `SnapshotListenOptions`) you will receive another snapshot with
     * `fromCache` equal to false once the client has received up-to-date data from the backend.
     */
    fromCache: boolean;

    /**
     * True if the snapshot contains the result of local writes (e.g. `set()` or `update()` calls) that have not yet been
     * committed to the backend. If your listener has opted into metadata updates (via `SnapshotListenOptions`) you will
     * receive another snapshot with `hasPendingWrites` equal to false once the writes have been committed to the backend.
     */
    hasPendingWrites: boolean;

    /**
     * Returns true if this `SnapshotMetadata` is equal to the provided one.
     *
     * @param other The `SnapshotMetadata` to compare against.
     */
    isEqual(other: SnapshotMetadata): boolean;
  }

  /**
   * A Timestamp represents a point in time independent of any time zone or calendar, represented as seconds and
   * fractions of seconds at nanosecond resolution in UTC Epoch time.
   *
   * It is encoded using the Proleptic Gregorian Calendar which extends the Gregorian calendar backwards to year one.
   * It is encoded assuming all minutes are 60 seconds long, i.e. leap seconds are "smeared" so that no leap second table
   * is needed for interpretation. Range is from 0001-01-01T00:00:00Z to 9999-12-31T23:59:59.999999999Z.
   */
  export class Timestamp {
    /**
     * Creates a new timestamp from the given JavaScript [Date](https://developer.mozilla.org/en-US/docs/Web/JavaScript/Reference/Global_Objects/Date).
     *
     * @param date The date to initialize the `Timestamp` from.
     */
    static fromDate(date: Date): Timestamp;

    /**
     * Creates a new timestamp from the given number of milliseconds.
     *
     * @param milliseconds Number of milliseconds since Unix epoch 1970-01-01T00:00:00Z.
     */
    static fromMillis(milliseconds: number): Timestamp;

    /**
     * Creates a new timestamp with the current date, with millisecond precision.
     */
    static now(): Timestamp;

    /**
     * Creates a new timestamp.
     *
     * @param seconds The number of seconds of UTC time since Unix epoch 1970-01-01T00:00:00Z. Must be from 0001-01-01T00:00:00Z to 9999-12-31T23:59:59Z inclusive.
     * @param nanoseconds The non-negative fractions of a second at nanosecond resolution. Negative second values with fractions must still have non-negative nanoseconds values that count forward in time. Must be from 0 to 999,999,999 inclusive.
     */
    constructor(seconds: number, nanoseconds: number);

    /**
     * The number of nanoseconds of this `Timestamp`;
     */
    nanoseconds: number;

    /**
     * The number of seconds of this `Timestamp`.
     */
    seconds: number;

    /**
     * Returns true if this `Timestamp` is equal to the provided one.
     *
     * @param other The `Timestamp` to compare against.
     */
    isEqual(other: Timestamp): boolean;

    /**
     * Convert a Timestamp to a JavaScript Date object. This conversion causes a loss of precision since Date objects
     * only support millisecond precision.
     *
     * Returns a JavaScript [Date](https://developer.mozilla.org/en-US/docs/Web/JavaScript/Reference/Global_Objects/Date) with
     * millseconds precision.
     */
    toDate(): Date;

    /**
     * Convert a timestamp to a numeric timestamp (in milliseconds since epoch). This operation causes a loss of precision.
     *
     * The point in time corresponding to this timestamp, represented as the number of milliseconds since Unix epoch 1970-01-01T00:00:00Z.
     */
    toMillis(): number;
  }

  /**
   * A reference to a transaction. The `Transaction` object passed to a transaction's updateFunction provides the methods to
   * read and write data within the transaction context. See `Firestore.runTransaction()`.
   *
   * A transaction consists of any number of `get()` operations followed by any number of write operations such as set(),
   * `update()`, or `delete()`. In the case of a concurrent edit, Cloud Firestore runs the entire transaction again. For example,
   * if a transaction reads documents and another client modifies any of those documents, Cloud Firestore retries the transaction.
   * This feature ensures that the transaction runs on up-to-date and consistent data.
   *
   * Transactions never partially apply writes. All writes execute at the end of a successful transaction.
   *
   * When using transactions, note that:
   *   - Read operations must come before write operations.
   *   - A function calling a transaction (transaction function) might run more than once if a concurrent edit affects a document that the transaction reads.
   *   - Transaction functions should not directly modify application state (return a value from the `updateFunction`).
   *   - Transactions will fail when the client is offline.
   */
  export interface Transaction {
    /**
     * Deletes the document referred to by the provided `DocumentReference`.
     *
     * #### Example
     *
     * ```js
     * const docRef = firebase.firestore().doc('users/alovelace');
     *
     * await firebase.firestore().runTransaction((transaction) => {
     *   return transaction.delete(docRef);
     * });
     * ```
     *
     * @param documentRef A reference to the document to be deleted.
     */
    delete(documentRef: DocumentReference): Transaction;

    /**
     * Reads the document referenced by the provided `DocumentReference`.
     *
     * #### Example
     *
     * ```js
     * const docRef = firebase.firestore().doc('users/alovelace');
     *
     * await firebase.firestore().runTransaction(async (transaction) => {
     *   const snapshot = await transaction.get(docRef);
     *    // use snapshot with transaction (see set() or update())
     *    ...
     * });
     * ```
     *
     * @param documentRef A reference to the document to be read.
     */
    get(documentRef: DocumentReference): Promise<DocumentSnapshot>;

    /**
     * Writes to the document referred to by the provided `DocumentReference`. If the document does not exist yet,
     * it will be created. If you pass `SetOptions`, the provided data can be merged into the existing document.
     *
     * #### Example
     *
     * ```js
     * const docRef = firebase.firestore().doc('users/alovelace');
     *
     * await firebase.firestore().runTransaction((transaction) => {
     *   const snapshot = await transaction.get(docRef);
     *   const snapshotData = snapshot.data();
     *
     *   return transaction.set(docRef, {
     *     ...data,
     *     age: 30, // new field
     *   });
     * });
     * ```
     *
     * @param documentRef A reference to the document to be set.
     * @param data An object of the fields and values for the document.
     * @param options An object to configure the set behavior.
     */
    set(
      documentRef: DocumentReference,
      data: { [key: string]: value },
      options?: SetOptions,
    ): Transaction;

    /**
     * Updates fields in the document referred to by the provided `DocumentReference`. The update will fail if applied
     * to a document that does not exist.
     *
     * #### Example
     *
     * ```js
     * const docRef = firebase.firestore().doc('users/alovelace');
     *
     * await firebase.firestore().runTransaction((transaction) => {
     *   const snapshot = await transaction.get(docRef);
     *
     *   return transaction.update(docRef, {
     *     age: snapshot.data().age + 1,
     *   });
     * });
     * ```
     *
     * @param documentRef A reference to the document to be updated.
     * @param data An object containing the fields and values with which to update the document. Fields can contain dots to reference nested fields within the document.
     */
    update(documentRef: DocumentReference, data: { [key: string]: value }): Transaction;

    /**
     * Updates fields in the document referred to by the provided DocumentReference. The update will fail if applied to
     * a document that does not exist.
     *
     * Nested fields can be updated by providing dot-separated field path strings or by providing FieldPath objects.
     *
     * #### Example
     *
     * ```js
     * const docRef = firebase.firestore().doc('users/alovelace');
     *
     * await firebase.firestore().runTransaction((transaction) => {
     *   const snapshot = await transaction.get(docRef);
     *
     *   return transaction.update(docRef, 'age', snapshot.data().age + 1);
     * });
     * ```
     *
     * @param documentRef A reference to the document to be updated.
     * @param field The first field to update.
     * @param value The first value.
     * @param moreFieldsAndValues Additional key/value pairs.
     */
    update(
      documentRef: DocumentReference,
      field: string | FieldPath,
      value: any,
      ...moreFieldsAndValues: any[]
    ): Transaction;
  }

  /**
   * A write batch, used to perform multiple writes as a single atomic unit.
   *
   * A WriteBatch object can be acquired by calling `firestore.batch()`. It provides methods for adding
   * writes to the write batch. None of the writes will be committed (or visible locally) until
   * `WriteBatch.commit()` is called.
   *
   * Unlike transactions, write batches are persisted offline and therefore are preferable when you don't need to
   * condition your writes on read data.
   */
  export interface WriteBatch {
    /**
     * Commits all of the writes in this write batch as a single atomic unit.
     *
     * Returns a Promise resolved once all of the writes in the batch have been successfully written
     * to the backend as an atomic unit. Note that it won't resolve while you're offline.
     *
     * #### Example
     *
     * ```js
     * const batch = firebase.firestore().batch();
     *
     * // Perform batch operations...
     *
     * await batch.commit();
     * ```
     */
    commit(): Promise<void>;

    /**
     * Deletes the document referred to by the provided `DocumentReference`.
     *
     * #### Example
     *
     * ```js
     * const batch = firebase.firestore().batch();
     * const docRef = firebase.firestore().doc('users/alovelace');
     *
     * batch.delete(docRef);
     * ```
     *
     * @param documentRef A reference to the document to be deleted.
     */
    delete(documentRef: DocumentReference): WriteBatch;

    /**
     * Writes to the document referred to by the provided DocumentReference. If the document does
     * not exist yet, it will be created. If you pass SetOptions, the provided data can be merged
     * into the existing document.
     *
     * #### Example
     *
     * ```js
     * const batch = firebase.firestore().batch();
     * const docRef = firebase.firestore().doc('users/dsmith');
     *
     * batch.set(docRef, {
     *   name: 'David Smith',
     *   age: 25,
     * });
     * ```
     *
     * @param documentRef A reference to the document to be set.
     * @param data An object of the fields and values for the document.
     * @param options An object to configure the set behavior.
     */
    set(
      documentRef: DocumentReference,
      data: { [key: string]: value },
      options?: SetOptions,
    ): WriteBatch;

    /**
     * Updates fields in the document referred to by the provided DocumentReference. The update will fail if applied to a document that does not exist.
     *
     * #### Example
     *
     * ```js
     * const batch = firebase.firestore().batch();
     * const docRef = firebase.firestore().doc('users/alovelace');
     *
     * batch.update(docRef, {
     *   city: 'SF',
     * });
     * ```
     *
     * @param documentRef A reference to the document to be updated.
     * @param data An object containing the fields and values with which to update the document. Fields can contain dots to reference nested fields within the document.
     */
    update(documentRef: DocumentReference, data: { [key: string]: value }): WriteBatch;

    /**
     * Updates fields in the document referred to by this DocumentReference. The update will fail if applied to a document that does not exist.
     *
     * Nested fields can be update by providing dot-separated field path strings or by providing FieldPath objects.
     *
     * #### Example
     *
     * ```js
     * const batch = firebase.firestore().batch();
     * const docRef = firebase.firestore().doc('users/alovelace');
     *
     * batch.update(docRef, 'city', 'SF', 'age', 31);
     * ```
     *
     * @param documentRef A reference to the document to be updated.
     * @param field The first field to update.
     * @param value The first value.
     * @param moreFieldAndValues Additional key value pairs.
     */
    update(
      documentRef: DocumentReference,
      field: string | FieldPath,
      value: any,
      ...moreFieldAndValues: any[]
    ): WriteBatch;
  }

  /**
   * `firebase.firestore.X`
   */
  export interface Statics {
    /**
     * Returns the `Blob` class.
     */
    Blob: typeof Blob;

    /**
     * Returns the `FieldPath` class.
     */
    FieldPath: typeof FieldPath;

    /**
     * Returns the `FieldValue` class.
     */
    FieldValue: typeof FieldValue;

    /**
     * Returns the `GeoPoint` class.
     */
    GeoPoint: typeof GeoPoint;

    /**
     * Returns the `Timestamp` class.
     */
    Timestamp: typeof Timestamp;

    /**
     * Used to set the cache size to unlimited when passing to `cacheSizeBytes` in
     * `firebase.firestore().settings()`.
     */
    CACHE_SIZE_UNLIMITED: number;

    /**
     * Sets the verbosity of Cloud Firestore native device logs (debug, error, or silent).
     *
     * - `debug`: the most verbose logging level, primarily for debugging.
     * - `error`: logs only error events.
     * - `silent`: turn off logging.
     *
     * #### Example
     *
     * ```js
     * firebase.firestore.setLogLevel('silent');
     * ```
     *
     * @param logLevel The verbosity you set for activity and error logging.
     */
    setLogLevel(logLevel: 'debug' | 'error' | 'silent'): void;
  }

  /**
   * The Firebase Cloud Firestore service is available for the default app or a given app.
   *
   * #### Example: Get the firestore instance for the **default app**:
   *
   * ```js
   * const firestoreForDefaultApp = firebase.firestore();
   * ```
   *
   * #### Example: Get the firestore instance for a **secondary app**:
   *
   * ```js
   * const otherApp = firebase.app('otherApp');
   * const firestoreForOtherApp = firebase.firestore(otherApp);
   * ```
   *
   */
  export class Module extends FirebaseModule {
    /**
     * Creates a write batch, used for performing multiple writes as a single atomic operation.
     * The maximum number of writes allowed in a single WriteBatch is 500, but note that each usage
     * of `FieldValue.serverTimestamp()`, `FieldValue.arrayUnion()`, `FieldValue.arrayRemove()`, or `FieldValue.increment()`
     * inside a WriteBatch counts as an additional write.
     *
     * #### Example
     *
     * ```js
     * const batch = firebase.firestore().batch();
     * batch.delete(...);
     * ```
     */
    batch(): WriteBatch;

    /**
     * Gets a `CollectionReference` instance that refers to the collection at the specified path.
     *
     * #### Example
     *
     * ```js
     * const collectionReference = firebase.firestore().collection('users');
     * ```
     *
     * @param collectionPath A slash-separated path to a collection.
     */
    collection(collectionPath: string): CollectionReference;

    /**
     * Creates and returns a new Query that includes all documents in the database that are contained
     * in a collection or subcollection with the given collectionId.
     *
     * #### Example
     *
     * ```js
     * const collectionGroup = firebase.firestore().collectionGroup('orders');
     * ```
     *
     * @param collectionId Identifies the collections to query over. Every collection or subcollection with this ID as the last segment of its path will be included. Cannot contain a slash.
     */
    collectionGroup(collectionId: string): Query;

    /**
     * Disables network usage for this instance. It can be re-enabled via `enableNetwork()`. While the
     * network is disabled, any snapshot listeners or get() calls will return results from cache, and any
     * write operations will be queued until the network is restored.
     *
     * Returns a promise that is resolved once the network has been disabled.
     *
     * #### Example
     *
     * ```js
     * await firebase.firestore().disableNetwork();
     * ```
     */
    disableNetwork(): Promise<void>;

    /**
     * Gets a `DocumentReference` instance that refers to the document at the specified path.
     *
     * #### Example
     *
     * ```js
     * const documentReference = firebase.firestore().doc('users/alovelace');
     * ```
     *
     * @param documentPath A slash-separated path to a document.
     */
    doc(documentPath: string): DocumentReference;

    /**
     * Re-enables use of the network for this Firestore instance after a prior call to `disableNetwork()`.
     *
     * #### Example
     *
     * ```js
     * await firebase.firestore().enableNetwork();
     * ```
     */
    enableNetwork(): Promise<void>;

    /**
     * Executes the given `updateFunction` and then attempts to commit the changes applied within the transaction.
     * If any document read within the transaction has changed, Cloud Firestore retries the `updateFunction`.
     * If it fails to commit after 5 attempts, the transaction fails.
     *
     * The maximum number of writes allowed in a single transaction is 500, but note that each usage of
     * `FieldValue.serverTimestamp()`, `FieldValue.arrayUnion()`, `FieldValue.arrayRemove()`, or `FieldValue.increment()`
     * inside a transaction counts as an additional write.
     *
     * #### Example
     *
     * ```js
     * const cityRef = firebase.firestore().doc('cities/SF');
     *
     * await firebase.firestore()
     *   .runTransaction(async (transaction) => {
     *     const snapshot = await transaction.get(cityRef);
     *     await transaction.update(cityRef, {
     *       population: snapshot.data().population + 1,
     *     });
     *   });
     * ```
     */
    runTransaction(updateFunction: (transaction: Transaction) => Promise): Promise<any>;

    /**
     * Specifies custom settings to be used to configure the Firestore instance. Must be set before invoking any other methods.
     *
     * #### Example
     *
     * ```js
     * const settings = {
     *   cacheSizeBytes: firebase.firestore.CACHE_SIZE_UNLIMITED,
     * };
     *
     * await firebase.firestore().settings(settings);
     * ```
     *
     * @param settings A `Settings` object.
     */
    settings(settings: Settings): Promise<void>;
<<<<<<< HEAD

    /**
     * Attaches a listener for a snapshots-in-sync event.
     * The snapshots-in-sync event indicates that all listeners affected by a given change have fired, even
     * if a single server-generated change affects multiple listeners.
     *
     * NOTE: The snapshots-in-sync event only indicates that listeners are in sync with each other, but does
     * not relate to whether those snapshots are in sync with the server. Use SnapshotMetadata in the individual
     * listeners to determine if a snapshot is from the cache or the server.
     *
     * Returns an unsubscribe function to stop listening to events.
     *
     * #### Example
     *
     * ```js
     * const unsubscribe = firebase.firestore().onSnapshotsInSync(()=> {
     * //this will fire once all `onSnapshot` listeners have fired
     * }));
     *
     * unsubscribe();
     *
     * ```
     *
     * @param observer A single function that is a callback
     */
    onSnapshotsInSync(observer: {
      complete?: () => void;
      error?: (error: Error) => void;
      next?: () => void;
    }): () => void;
=======
    /**
     * Aimed primarily at clearing up any data cached from running tests. Needs to be executed before any database calls
     * are made.
     *
     * #### Example
     *
     *```js
     * await firebase.firestore().clearPersistence();
     * ```
     */
    clearPersistence(): Promise<void>;
    /**
     * Typically called to ensure a new Firestore instance is initialized before calling
     * `firebase.firestore().clearPersistence()`.
     *
     * #### Example
     *
     *```js
     * await firebase.firestore().terminate();
     * ```
     */
    terminate(): Promise<void>;
>>>>>>> 33c122e3
  }
}

declare module '@react-native-firebase/firestore' {
  // tslint:disable-next-line:no-duplicate-imports required otherwise doesn't work
  import { ReactNativeFirebase } from '@react-native-firebase/app';
  import ReactNativeFirebaseModule = ReactNativeFirebase.Module;
  import FirebaseModuleWithStaticsAndApp = ReactNativeFirebase.FirebaseModuleWithStaticsAndApp;

  const firebaseNamedExport: {} & ReactNativeFirebaseModule;
  export const firebase = firebaseNamedExport;

  const defaultExport: FirebaseModuleWithStaticsAndApp<
    FirebaseFirestoreTypes.Module,
    FirebaseFirestoreTypes.Statics
  >;
  export default defaultExport;
}

/**
 * Attach namespace to `firebase.` and `FirebaseApp.`.
 */
declare module '@react-native-firebase/app' {
  namespace ReactNativeFirebase {
    import FirebaseModuleWithStaticsAndApp = ReactNativeFirebase.FirebaseModuleWithStaticsAndApp;
    interface Module {
      firestore: FirebaseModuleWithStaticsAndApp<
        FirebaseFirestoreTypes.Module,
        FirebaseFirestoreTypes.Statics
      >;
    }
    interface FirebaseApp {
      firestore(): FirebaseFirestoreTypes.Module;
    }
  }
}<|MERGE_RESOLUTION|>--- conflicted
+++ resolved
@@ -1958,7 +1958,6 @@
      * @param settings A `Settings` object.
      */
     settings(settings: Settings): Promise<void>;
-<<<<<<< HEAD
 
     /**
      * Attaches a listener for a snapshots-in-sync event.
@@ -1989,7 +1988,6 @@
       error?: (error: Error) => void;
       next?: () => void;
     }): () => void;
-=======
     /**
      * Aimed primarily at clearing up any data cached from running tests. Needs to be executed before any database calls
      * are made.
@@ -2012,7 +2010,6 @@
      * ```
      */
     terminate(): Promise<void>;
->>>>>>> 33c122e3
   }
 }
 
