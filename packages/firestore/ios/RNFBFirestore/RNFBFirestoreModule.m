--- conflicted
+++ resolved
@@ -118,7 +118,6 @@
   resolve([NSNull null]);
 }
 
-<<<<<<< HEAD
 RCT_EXPORT_METHOD(onSnapshotsInSync:
   (FIRApp *) firebaseApp
     :(nonnull NSNumber *)listenerId
@@ -152,7 +151,6 @@
     @"body":@{}
   }];
 }
-=======
 RCT_EXPORT_METHOD(clearPersistence:
   (FIRApp *) firebaseApp
     : (RCTPromiseResolveBlock) resolve
@@ -184,6 +182,5 @@
     }];
 }
 
->>>>>>> 33c122e3
 
 @end