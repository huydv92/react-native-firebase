--- conflicted
+++ resolved
@@ -204,10 +204,9 @@
   (RCTPromiseResolveBlock) resolve
     : (RCTPromiseRejectBlock) reject
 ) {
-<<<<<<< HEAD
   [[RNFBMessagingAppDelegateInterceptor sharedInstance] setPromiseResolve:resolve andPromiseReject:reject];
   [[UIApplication sharedApplication] registerForRemoteNotifications];
-=======
+  
   if ([UIApplication sharedApplication].isRegisteredForRemoteNotifications == YES) {
     return resolve(@([RCTConvert BOOL:@(YES)]));
   }
@@ -235,7 +234,6 @@
         @"code": @"unsupported-platform-version",
         @"message": @"requestPermission call failed; minimum supported version requirement not met (iOS 10)."} mutableCopy]];
   }
->>>>>>> 367d5ec2
 }
 
 RCT_EXPORT_METHOD(unregisterForRemoteNotifications:
