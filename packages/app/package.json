--- conflicted
+++ resolved
@@ -53,12 +53,8 @@
     "react-native": "*"
   },
   "dependencies": {
-<<<<<<< HEAD
-    "@react-native-firebase/app-types": "6.3.4",
+    "@react-native-firebase/app-types": "6.7.2",
     "@react-native-firebase/cli": "6.3.4",
-=======
-    "@react-native-firebase/app-types": "6.7.2",
->>>>>>> 5cda0ddf
     "opencollective-postinstall": "^2.0.1",
     "superstruct": "^0.6.2"
   },
