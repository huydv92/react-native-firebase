--- conflicted
+++ resolved
@@ -58,7 +58,6 @@
 import { View } from 'react-native';
 import appleAuth, { AppleButton } from '@invertase/react-native-apple-authentication';
 
-<<<<<<< HEAD
 
 async function onAppleButtonPress(){
 
@@ -70,12 +69,6 @@
       <AppleButton
         onPress={() => onAppleButtonPress()}
       />
-=======
-function App() {
-  return (
-    <View>
-      <AppleButton />
->>>>>>> c23d5cab
     </View>
   );
 }
@@ -97,7 +90,6 @@
 }
 
 ```
-
 
 #### Examples
 
