import { setSuiteStatus, setTestStatus } from '../actions/TestActions';
<<<<<<< HEAD
import analytics from './analytics/index';
import crash from './crash/index';
import core from './core/index';
import database from './database/index';
import messaging from './messaging/index';
import storage from './storage/index';
import auth from './auth/index';
import config from './config/index';
import performance from './perf/index';
import admob from './admob/index';
import links from './links/index';
=======
import analytics from './analytics';
import crash from './crash';
import core from './core';
import database from './database';
import messaging from './messaging';
import storage from './storage';
import auth from './auth';
import config from './config';
import performance from './perf';
import admob from './admob';
import firestore from './firestore';
>>>>>>> 5f11da9d

window.getCoverage = function getCoverage() {
  return (JSON.stringify(global.__coverage__));
};

const testSuiteInstances = [
  admob,
  analytics,
  auth,
  config,
  core,
  crash,
  database,
  firestore,
  messaging,
  performance,
<<<<<<< HEAD
  admob,
  links,
=======
  storage,
>>>>>>> 5f11da9d
];

/*
  A map of test suite instances to their ids so they may be retrieved
  at run time and called upon to run individual tests
 */
const testSuiteRunners = {};

/*
  Attributes to hold initial Redux store state
 */
const testSuites = {};
const tests = {};
const focusedTestIds = {};
const pendingTestIds = {};
const testContexts = {};

/**
 * @typedef {number} TestId
 * @typedef {number} TestSuiteId
 *
 * @typedef {Object} Test
 * @property {number} id
 * @property {number} testSuiteId
 *
 * @typedef {Object} TestSuite
 * @property {number} id
 * @property {TestId[]} testIds
 *
 * @typedef {Object.<TestId,Test>} IndexedTestGroup
 * @typedef {Object.<TestSuiteId,TestSuite>} IndexedTestSuiteGroup
 * @typedef {Object.<TestId,bool>} IdLookup
 */

/**
 * Return initial state for the tests to provide to Redux
 * @returns {{suites: {}, descriptions: {}}}
 */
export function initialState() {
  testSuiteInstances.forEach((testSuite) => {
    const { id, name, description } = testSuite;

    // Add to test suite runners for later recall
    testSuiteRunners[testSuite.id] = testSuite;

    const testDefinitions = testSuite.testDefinitions;

    // Add to test suites to place in the redux store
    testSuites[testSuite.id] = {
      id,
      name,
      description,

      testContextIds: Object.keys(testDefinitions.testContexts),
      testIds: Object.keys(testDefinitions.tests),

      status: null,
      message: null,
      time: 0,
      progress: 0,
    };

    Object.assign(tests, testDefinitions.tests);
    Object.assign(testContexts, testDefinitions.testContexts);
    Object.assign(focusedTestIds, testDefinitions.focusedTestIds);
    Object.assign(pendingTestIds, testDefinitions.pendingTestIds);
  });

  return {
    tests,
    testSuites,
    testContexts,
    focusedTestIds,
    pendingTestIds,
  };
}

/**
 * Provide a redux store to the test suites
 * @param store
 */
export function setupSuites(store) {
  Object.values(testSuiteRunners).forEach((testSuite) => {
    // eslint-disable-next-line no-param-reassign
    testSuite.setStore(store, (action) => {
      store.dispatch(setSuiteStatus(action));
    }, (action) => {
      store.dispatch(setTestStatus(action));
    });
  });
}

/**
 * Run a single test by id, ignoring whether it's pending or focused.
 * @param {number} testId - id of test to run
 */
export function runTest(testId) {
  const test = tests[testId];

  runTests({ [testId]: test });
}

/**
 * Run all tests in all test suites. If testIds is provided, only run the tests
 * that match the ids included.
 * @params {IndexedTestGroup} testGroup - Group of tests to run
 * @param {Object=} options - options limiting which tests should be run
 * @param {IdLookup} options.pendingTestIds - map of ids of pending tests
 * @param {IdLookup} options.focusedTestIds - map of ids of focused tests
 */
export function runTests(testGroup, options = { pendingTestIds: {}, focusedTestIds: {} }) {
  const areFocusedTests = Object.keys(options.focusedTestIds).length > 0;

  if (areFocusedTests) {
    runOnlyTestsInLookup(testGroup, options.focusedTestIds);
  } else {
    const arePendingTests = Object.keys(options.pendingTestIds).length > 0;

    if (arePendingTests) {
      runAllButTestsInLookup(testGroup, options.pendingTestIds);
    } else {
      const testsBySuiteId = getTestsBySuiteId(testGroup);
      runTestsBySuiteId(testsBySuiteId);
    }
  }
}

/**
 * Runs all tests listed in tests, except those with ids matching values in
 * testLookup
 * @param {IndexedTestGroup} testGroup - complete list of tests
 * @param {IdLookup} testLookup - id lookup of pending tests
 */
function runAllButTestsInLookup(testGroup, testLookup) {
  const testsToRunBySuiteId = Object.keys(testGroup).reduce((memo, testId) => {
    const testIsNotPending = !testLookup[testId];

    if (testIsNotPending) {
      const test = testGroup[testId];
      // eslint-disable-next-line no-param-reassign
      memo[test.testSuiteId] = memo[test.testSuiteId] || [];
      memo[test.testSuiteId].push(testId);
    }

    return memo;
  }, {});

  Promise.each(Object.keys(testsToRunBySuiteId), (testSuiteId) => {
    const testIds = testsToRunBySuiteId[testSuiteId];
    return runSuite(testSuiteId, testIds);
  });
}

/**
 * Runs only the tests listed in focused tests
 * @param {IndexedTestGroup} testGroup - complete list of tests
 * @param {IdLookup} testLookup - id lookup of focused tests
 */
function runOnlyTestsInLookup(testGroup, testLookup) {
  const testsInLookupBySuiteId = getTestsBySuiteId(testGroup, testLookup);
  runTestsBySuiteId(testsInLookupBySuiteId);
}

function runTestsBySuiteId(suiteIdTests) {
  Promise.each(Object.keys(suiteIdTests), (testSuiteId) => {
    const testIds = suiteIdTests[testSuiteId];

    return runSuite(testSuiteId, testIds);
  });
}

/**
 * Run tests in a suite. If testIds is provided, only run the tests that match the
 * ids included.
 * @param {number} testSuiteId - Id of test suite to run
 * @param {number[]=} testIds - array of test ids to run from the test suite
 */
function runSuite(testSuiteId, testIds = null) {
  const testSuiteRunner = testSuiteRunners[testSuiteId];

  if (testSuiteRunner) {
    return testSuiteRunner.run(testIds);
  }

  console.error(`runSuite: Suite with id "${testSuiteId}" not found`);
  return Promise.reject();
}

function getTestsBySuiteId(testGroup, testLookup = testGroup) {
  return Object.keys(testLookup).reduce((memo, testId) => {
    const test = testGroup[testId];

    if (test) {
      // eslint-disable-next-line no-param-reassign
      memo[test.testSuiteId] = memo[test.testSuiteId] || [];
      memo[test.testSuiteId].push(testId);
    }

    return memo;
  }, {});
}<|MERGE_RESOLUTION|>--- conflicted
+++ resolved
@@ -1,17 +1,4 @@
 import { setSuiteStatus, setTestStatus } from '../actions/TestActions';
-<<<<<<< HEAD
-import analytics from './analytics/index';
-import crash from './crash/index';
-import core from './core/index';
-import database from './database/index';
-import messaging from './messaging/index';
-import storage from './storage/index';
-import auth from './auth/index';
-import config from './config/index';
-import performance from './perf/index';
-import admob from './admob/index';
-import links from './links/index';
-=======
 import analytics from './analytics';
 import crash from './crash';
 import core from './core';
@@ -23,7 +10,7 @@
 import performance from './perf';
 import admob from './admob';
 import firestore from './firestore';
->>>>>>> 5f11da9d
+import links from './links/index';
 
 window.getCoverage = function getCoverage() {
   return (JSON.stringify(global.__coverage__));
@@ -40,12 +27,8 @@
   firestore,
   messaging,
   performance,
-<<<<<<< HEAD
-  admob,
+  storage,
   links,
-=======
-  storage,
->>>>>>> 5f11da9d
 ];
 
 /*
