PODS:
<<<<<<< HEAD
  - BoringSSL (8.2):
    - BoringSSL/Implementation (= 8.2)
    - BoringSSL/Interface (= 8.2)
  - BoringSSL/Implementation (8.2):
    - BoringSSL/Interface (= 8.2)
  - BoringSSL/Interface (8.2)
  - Firebase/AdMob (4.1.0):
=======
  - Firebase/AdMob (4.2.0):
>>>>>>> 0470f4f4
    - Firebase/Core
    - Google-Mobile-Ads-SDK (= 7.24.0)
  - Firebase/Auth (4.2.0):
    - Firebase/Core
    - FirebaseAuth (= 4.2.0)
  - Firebase/Core (4.2.0):
    - FirebaseAnalytics (= 4.0.3)
    - FirebaseCore (= 4.0.7)
  - Firebase/Crash (4.2.0):
    - Firebase/Core
    - FirebaseCrash (= 2.0.2)
  - Firebase/Database (4.2.0):
    - Firebase/Core
    - FirebaseDatabase (= 4.0.3)
  - Firebase/DynamicLinks (4.2.0):
    - Firebase/Core
    - FirebaseDynamicLinks (= 2.1.0)
  - Firebase/Messaging (4.2.0):
    - Firebase/Core
    - FirebaseMessaging (= 2.0.3)
  - Firebase/Performance (4.2.0):
    - Firebase/Core
    - FirebasePerformance (= 1.0.5)
  - Firebase/RemoteConfig (4.2.0):
    - Firebase/Core
    - FirebaseRemoteConfig (= 2.0.3)
  - Firebase/Storage (4.2.0):
    - Firebase/Core
    - FirebaseStorage (= 2.0.2)
  - FirebaseAnalytics (4.0.3):
    - FirebaseCore (~> 4.0)
    - FirebaseInstanceID (~> 2.0)
    - GoogleToolboxForMac/NSData+zlib (~> 2.1)
    - nanopb (~> 0.3)
  - FirebaseAuth (4.2.0):
    - FirebaseAnalytics (~> 4.0)
    - GoogleToolboxForMac/NSDictionary+URLArguments (~> 2.1)
    - GTMSessionFetcher/Core (~> 1.1)
  - FirebaseCore (4.0.7):
    - GoogleToolboxForMac/NSData+zlib (~> 2.1)
    - nanopb (~> 0.3)
  - FirebaseCrash (2.0.2):
    - FirebaseAnalytics (~> 4.0)
    - FirebaseInstanceID (~> 2.0)
    - GoogleToolboxForMac/Logger (~> 2.1)
    - GoogleToolboxForMac/NSData+zlib (~> 2.1)
    - Protobuf (~> 3.1)
  - FirebaseDatabase (4.0.3):
    - FirebaseAnalytics (~> 4.0)
    - FirebaseCore (~> 4.0)
    - leveldb-library (~> 1.18)
  - FirebaseDynamicLinks (2.1.0):
    - FirebaseAnalytics (~> 4.0)
  - FirebaseInstanceID (2.0.3)
  - FirebaseMessaging (2.0.3):
    - FirebaseAnalytics (~> 4.0)
    - FirebaseCore (~> 4.0)
    - FirebaseInstanceID (~> 2.0)
    - GoogleToolboxForMac/Logger (~> 2.1)
    - Protobuf (~> 3.1)
  - FirebasePerformance (1.0.5):
    - FirebaseAnalytics (~> 4.0)
    - FirebaseInstanceID (~> 2.0)
    - GoogleToolboxForMac/Logger (~> 2.1)
    - GoogleToolboxForMac/NSData+zlib (~> 2.1)
    - GTMSessionFetcher/Core (~> 1.1)
    - Protobuf (~> 3.1)
  - FirebaseRemoteConfig (2.0.3):
    - FirebaseAnalytics (~> 4.0)
    - FirebaseInstanceID (~> 2.0)
    - GoogleToolboxForMac/NSData+zlib (~> 2.1)
    - Protobuf (~> 3.1)
  - FirebaseStorage (2.0.2):
    - FirebaseAnalytics (~> 4.0)
    - FirebaseCore (~> 4.0)
    - GTMSessionFetcher/Core (~> 1.1)
<<<<<<< HEAD
  - Firestore (0.7.0):
    - FirebaseAnalytics (~> 4.0)
    - FirebaseAuth (~> 4.1)
    - FirebaseCore (~> 4.0)
    - gRPC-ProtoRPC (~> 1.0)
    - leveldb-library (~> 1.18)
    - Protobuf (~> 3.1)
  - Google-Mobile-Ads-SDK (7.22.0)
=======
  - Google-Mobile-Ads-SDK (7.24.0)
>>>>>>> 0470f4f4
  - GoogleToolboxForMac/DebugUtils (2.1.1):
    - GoogleToolboxForMac/Defines (= 2.1.1)
  - GoogleToolboxForMac/Defines (2.1.1)
  - GoogleToolboxForMac/Logger (2.1.1):
    - GoogleToolboxForMac/Defines (= 2.1.1)
  - GoogleToolboxForMac/NSData+zlib (2.1.1):
    - GoogleToolboxForMac/Defines (= 2.1.1)
  - GoogleToolboxForMac/NSDictionary+URLArguments (2.1.1):
    - GoogleToolboxForMac/DebugUtils (= 2.1.1)
    - GoogleToolboxForMac/Defines (= 2.1.1)
    - GoogleToolboxForMac/NSString+URLArguments (= 2.1.1)
  - GoogleToolboxForMac/NSString+URLArguments (2.1.1)
<<<<<<< HEAD
  - gRPC (1.4.2):
    - gRPC-Core (= 1.4.2)
    - gRPC-RxLibrary (= 1.4.2)
  - gRPC-Core (1.4.2):
    - gRPC-Core/Implementation (= 1.4.2)
    - gRPC-Core/Interface (= 1.4.2)
  - gRPC-Core/Implementation (1.4.2):
    - BoringSSL (~> 8.0)
    - gRPC-Core/Interface (= 1.4.2)
    - nanopb (~> 0.3)
  - gRPC-Core/Interface (1.4.2)
  - gRPC-ProtoRPC (1.4.2):
    - gRPC (= 1.4.2)
    - gRPC-RxLibrary (= 1.4.2)
    - Protobuf (~> 3.0)
  - gRPC-RxLibrary (1.4.2)
  - GTMSessionFetcher/Core (1.1.11)
=======
  - GTMSessionFetcher/Core (1.1.12)
>>>>>>> 0470f4f4
  - leveldb-library (1.18.3)
  - nanopb (0.3.8):
    - nanopb/decode (= 0.3.8)
    - nanopb/encode (= 0.3.8)
  - nanopb/decode (0.3.8)
  - nanopb/encode (0.3.8)
  - Protobuf (3.4.0)
  - React (0.49.0-rc.6):
    - React/Core (= 0.49.0-rc.6)
  - React/BatchedBridge (0.49.0-rc.6):
    - React/Core
    - React/cxxreact_legacy
  - React/Core (0.49.0-rc.6):
    - yoga (= 0.49.0-rc.6.React)
  - React/cxxreact_legacy (0.49.0-rc.6):
    - React/jschelpers_legacy
  - React/DevSupport (0.49.0-rc.6):
    - React/Core
    - React/RCTWebSocket
  - React/fishhook (0.49.0-rc.6)
  - React/jschelpers_legacy (0.49.0-rc.6)
  - React/RCTBlob (0.49.0-rc.6):
    - React/Core
  - React/RCTNetwork (0.49.0-rc.6):
    - React/Core
  - React/RCTText (0.49.0-rc.6):
    - React/Core
  - React/RCTWebSocket (0.49.0-rc.6):
    - React/Core
    - React/fishhook
    - React/RCTBlob
  - RNFirebase (3.0.0-alpha.5):
    - React
  - yoga (0.49.0-rc.6.React)

DEPENDENCIES:
  - Firebase/AdMob
  - Firebase/Auth
  - Firebase/Core
  - Firebase/Crash
  - Firebase/Database
  - Firebase/DynamicLinks
  - Firebase/Messaging
  - Firebase/Performance
  - Firebase/RemoteConfig
  - Firebase/Storage
<<<<<<< HEAD
  - Firestore (from `https://storage.googleapis.com/firebase-preview-drop/ios/firestore/0.7.0/Firestore.podspec.json`)
  - React (from `../node_modules/react-native`)
=======
  - React/BatchedBridge (from `../node_modules/react-native`)
  - React/Core (from `../node_modules/react-native`)
  - React/DevSupport (from `../node_modules/react-native`)
  - React/RCTNetwork (from `../node_modules/react-native`)
  - React/RCTText (from `../node_modules/react-native`)
  - React/RCTWebSocket (from `../node_modules/react-native`)
>>>>>>> 0470f4f4
  - RNFirebase (from `./../../`)
  - yoga (from `../node_modules/react-native/ReactCommon/yoga`)

EXTERNAL SOURCES:
  Firestore:
    :podspec: https://storage.googleapis.com/firebase-preview-drop/ios/firestore/0.7.0/Firestore.podspec.json
  React:
    :path: "../node_modules/react-native"
  RNFirebase:
    :path: "./../../"
  yoga:
    :path: "../node_modules/react-native/ReactCommon/yoga"

SPEC CHECKSUMS:
<<<<<<< HEAD
  BoringSSL: 4135ae556ee2b82ee85477c39ba917a3dd5424ba
  Firebase: ebebf41db7f10e0c7668b6eaaa857fbe599aa478
=======
  Firebase: 9548cae14d69718add12d75a5b312893f7ef89c7
>>>>>>> 0470f4f4
  FirebaseAnalytics: 76f754d37ca5b04f36856729b6af3ca0152d1069
  FirebaseAuth: 22f8a5170f31d1f111141950590f071f35df3229
  FirebaseCore: 9a6cc1e3eaf75905390f9220596ad4fd8f92faee
  FirebaseCrash: cded0fc566c03651aea606a101bc156085f333ca
  FirebaseDatabase: '03940adcac54ce30db06f1fc2136f8581734ce2c'
  FirebaseDynamicLinks: ed4cb6c42705aaa5e841ed2d76e3a4bddbec10c1
<<<<<<< HEAD
  FirebaseInstanceID: 0500e3cb54a1a4e01a8cffcc09323b8bb8fc7e1e
  FirebaseMessaging: b45ff9ef5d932600d3f78ff43168e7c5707aa7dc
  FirebasePerformance: 36bdb0500213b459ae991766801d5dc5399ff231
  FirebaseRemoteConfig: 5b3e3301ef2f237b1b588e8ef3211b5a22e9e15d
  FirebaseStorage: 661fc1f8d4131891d256b62e82a45ace8b3f0c3b
  Firestore: 80f352a0b5260500b11d7e4626b81a19d4eba312
  Google-Mobile-Ads-SDK: 1bdf1a4244d0553b1840239874c209c01aef055f
  GoogleToolboxForMac: 8e329f1b599f2512c6b10676d45736bcc2cbbeb0
  gRPC: 74b57d3c8a9366e09493828e0a1d27f6d69a79fd
  gRPC-Core: 642d29e59e5490374622b0629c2dd1c4c111775c
  gRPC-ProtoRPC: 675ef3d484c06967ed2a5f5ee0e510a3756f755e
  gRPC-RxLibrary: 7a25c5c25282669a82d1783d7e8a036f53e8ef27
  GTMSessionFetcher: 5ad62e8200fa00ed011fe5e08d27fef72c5b1429
=======
  FirebaseInstanceID: a4fc702b5a026f7322964376047f1a3f1f7cc6ff
  FirebaseMessaging: eaf1bfff0193170c04ea3ba3bfe983f68f893118
  FirebasePerformance: d0dc2a1d3dc1bca249d154cb40ee4eae25b455ad
  FirebaseRemoteConfig: 1c982f73af48ec048c8fa8621d5178cfdffac9aa
  FirebaseStorage: 0cca42d9b889a0227c3a50121f45a4469fc9eb27
  Google-Mobile-Ads-SDK: f405b7acb098fe89e6fcd05fdbf400c1a5bcb935
  GoogleToolboxForMac: 8e329f1b599f2512c6b10676d45736bcc2cbbeb0
  GTMSessionFetcher: ebaa1f79a5366922c1735f1566901f50beba23b7
>>>>>>> 0470f4f4
  leveldb-library: 10fb39c39e243db4af1828441162405bbcec1404
  nanopb: 5601e6bca2dbf1ed831b519092ec110f66982ca3
  Protobuf: 03eef2ee0b674770735cf79d9c4d3659cf6908e8
  React: e6ef6a41ec6dd1b7941417d60ca582bf5e9c739d
  RNFirebase: 60be8c01b94551a12e7be5431189e8ee8cefcdd3
  yoga: f9485d2ebf0ca773db2d727ea71b1aa8c9f3e075

<<<<<<< HEAD
PODFILE CHECKSUM: 49e66d8a1599e426396a3ba88a24baacc7f5423c
=======
PODFILE CHECKSUM: de6bb6c2ad60b7ad1f6c01aa01268ec04eb389a9
>>>>>>> 0470f4f4

COCOAPODS: 1.2.1<|MERGE_RESOLUTION|>--- conflicted
+++ resolved
@@ -1,15 +1,11 @@
 PODS:
-<<<<<<< HEAD
-  - BoringSSL (8.2):
-    - BoringSSL/Implementation (= 8.2)
-    - BoringSSL/Interface (= 8.2)
-  - BoringSSL/Implementation (8.2):
-    - BoringSSL/Interface (= 8.2)
-  - BoringSSL/Interface (8.2)
-  - Firebase/AdMob (4.1.0):
-=======
+  - BoringSSL (9.0):
+    - BoringSSL/Implementation (= 9.0)
+    - BoringSSL/Interface (= 9.0)
+  - BoringSSL/Implementation (9.0):
+    - BoringSSL/Interface (= 9.0)
+  - BoringSSL/Interface (9.0)
   - Firebase/AdMob (4.2.0):
->>>>>>> 0470f4f4
     - Firebase/Core
     - Google-Mobile-Ads-SDK (= 7.24.0)
   - Firebase/Auth (4.2.0):
@@ -86,7 +82,6 @@
     - FirebaseAnalytics (~> 4.0)
     - FirebaseCore (~> 4.0)
     - GTMSessionFetcher/Core (~> 1.1)
-<<<<<<< HEAD
   - Firestore (0.7.0):
     - FirebaseAnalytics (~> 4.0)
     - FirebaseAuth (~> 4.1)
@@ -94,10 +89,7 @@
     - gRPC-ProtoRPC (~> 1.0)
     - leveldb-library (~> 1.18)
     - Protobuf (~> 3.1)
-  - Google-Mobile-Ads-SDK (7.22.0)
-=======
   - Google-Mobile-Ads-SDK (7.24.0)
->>>>>>> 0470f4f4
   - GoogleToolboxForMac/DebugUtils (2.1.1):
     - GoogleToolboxForMac/Defines (= 2.1.1)
   - GoogleToolboxForMac/Defines (2.1.1)
@@ -110,27 +102,23 @@
     - GoogleToolboxForMac/Defines (= 2.1.1)
     - GoogleToolboxForMac/NSString+URLArguments (= 2.1.1)
   - GoogleToolboxForMac/NSString+URLArguments (2.1.1)
-<<<<<<< HEAD
-  - gRPC (1.4.2):
-    - gRPC-Core (= 1.4.2)
-    - gRPC-RxLibrary (= 1.4.2)
-  - gRPC-Core (1.4.2):
-    - gRPC-Core/Implementation (= 1.4.2)
-    - gRPC-Core/Interface (= 1.4.2)
-  - gRPC-Core/Implementation (1.4.2):
-    - BoringSSL (~> 8.0)
-    - gRPC-Core/Interface (= 1.4.2)
+  - gRPC (1.6.0):
+    - gRPC-Core (= 1.6.0)
+    - gRPC-RxLibrary (= 1.6.0)
+  - gRPC-Core (1.6.0):
+    - gRPC-Core/Implementation (= 1.6.0)
+    - gRPC-Core/Interface (= 1.6.0)
+  - gRPC-Core/Implementation (1.6.0):
+    - BoringSSL (~> 9.0)
+    - gRPC-Core/Interface (= 1.6.0)
     - nanopb (~> 0.3)
-  - gRPC-Core/Interface (1.4.2)
-  - gRPC-ProtoRPC (1.4.2):
-    - gRPC (= 1.4.2)
-    - gRPC-RxLibrary (= 1.4.2)
+  - gRPC-Core/Interface (1.6.0)
+  - gRPC-ProtoRPC (1.6.0):
+    - gRPC (= 1.6.0)
+    - gRPC-RxLibrary (= 1.6.0)
     - Protobuf (~> 3.0)
-  - gRPC-RxLibrary (1.4.2)
-  - GTMSessionFetcher/Core (1.1.11)
-=======
+  - gRPC-RxLibrary (1.6.0)
   - GTMSessionFetcher/Core (1.1.12)
->>>>>>> 0470f4f4
   - leveldb-library (1.18.3)
   - nanopb (0.3.8):
     - nanopb/decode (= 0.3.8)
@@ -147,9 +135,6 @@
     - yoga (= 0.49.0-rc.6.React)
   - React/cxxreact_legacy (0.49.0-rc.6):
     - React/jschelpers_legacy
-  - React/DevSupport (0.49.0-rc.6):
-    - React/Core
-    - React/RCTWebSocket
   - React/fishhook (0.49.0-rc.6)
   - React/jschelpers_legacy (0.49.0-rc.6)
   - React/RCTBlob (0.49.0-rc.6):
@@ -177,17 +162,12 @@
   - Firebase/Performance
   - Firebase/RemoteConfig
   - Firebase/Storage
-<<<<<<< HEAD
   - Firestore (from `https://storage.googleapis.com/firebase-preview-drop/ios/firestore/0.7.0/Firestore.podspec.json`)
-  - React (from `../node_modules/react-native`)
-=======
   - React/BatchedBridge (from `../node_modules/react-native`)
   - React/Core (from `../node_modules/react-native`)
-  - React/DevSupport (from `../node_modules/react-native`)
   - React/RCTNetwork (from `../node_modules/react-native`)
   - React/RCTText (from `../node_modules/react-native`)
   - React/RCTWebSocket (from `../node_modules/react-native`)
->>>>>>> 0470f4f4
   - RNFirebase (from `./../../`)
   - yoga (from `../node_modules/react-native/ReactCommon/yoga`)
 
@@ -202,42 +182,27 @@
     :path: "../node_modules/react-native/ReactCommon/yoga"
 
 SPEC CHECKSUMS:
-<<<<<<< HEAD
-  BoringSSL: 4135ae556ee2b82ee85477c39ba917a3dd5424ba
-  Firebase: ebebf41db7f10e0c7668b6eaaa857fbe599aa478
-=======
+  BoringSSL: 19083b821ef3ae0f758fae15482e183003b1e265
   Firebase: 9548cae14d69718add12d75a5b312893f7ef89c7
->>>>>>> 0470f4f4
   FirebaseAnalytics: 76f754d37ca5b04f36856729b6af3ca0152d1069
   FirebaseAuth: 22f8a5170f31d1f111141950590f071f35df3229
   FirebaseCore: 9a6cc1e3eaf75905390f9220596ad4fd8f92faee
   FirebaseCrash: cded0fc566c03651aea606a101bc156085f333ca
   FirebaseDatabase: '03940adcac54ce30db06f1fc2136f8581734ce2c'
   FirebaseDynamicLinks: ed4cb6c42705aaa5e841ed2d76e3a4bddbec10c1
-<<<<<<< HEAD
-  FirebaseInstanceID: 0500e3cb54a1a4e01a8cffcc09323b8bb8fc7e1e
-  FirebaseMessaging: b45ff9ef5d932600d3f78ff43168e7c5707aa7dc
-  FirebasePerformance: 36bdb0500213b459ae991766801d5dc5399ff231
-  FirebaseRemoteConfig: 5b3e3301ef2f237b1b588e8ef3211b5a22e9e15d
-  FirebaseStorage: 661fc1f8d4131891d256b62e82a45ace8b3f0c3b
-  Firestore: 80f352a0b5260500b11d7e4626b81a19d4eba312
-  Google-Mobile-Ads-SDK: 1bdf1a4244d0553b1840239874c209c01aef055f
-  GoogleToolboxForMac: 8e329f1b599f2512c6b10676d45736bcc2cbbeb0
-  gRPC: 74b57d3c8a9366e09493828e0a1d27f6d69a79fd
-  gRPC-Core: 642d29e59e5490374622b0629c2dd1c4c111775c
-  gRPC-ProtoRPC: 675ef3d484c06967ed2a5f5ee0e510a3756f755e
-  gRPC-RxLibrary: 7a25c5c25282669a82d1783d7e8a036f53e8ef27
-  GTMSessionFetcher: 5ad62e8200fa00ed011fe5e08d27fef72c5b1429
-=======
   FirebaseInstanceID: a4fc702b5a026f7322964376047f1a3f1f7cc6ff
   FirebaseMessaging: eaf1bfff0193170c04ea3ba3bfe983f68f893118
   FirebasePerformance: d0dc2a1d3dc1bca249d154cb40ee4eae25b455ad
   FirebaseRemoteConfig: 1c982f73af48ec048c8fa8621d5178cfdffac9aa
   FirebaseStorage: 0cca42d9b889a0227c3a50121f45a4469fc9eb27
+  Firestore: 5a33dcb27d8d33d4e82e032ee31ecd2904a72167
   Google-Mobile-Ads-SDK: f405b7acb098fe89e6fcd05fdbf400c1a5bcb935
   GoogleToolboxForMac: 8e329f1b599f2512c6b10676d45736bcc2cbbeb0
+  gRPC: '07788969b862af21491908f82b83d17ac08c94cd'
+  gRPC-Core: f707ade59c559fe718e27713189607d03b15f571
+  gRPC-ProtoRPC: de7505e493a9d1b6b96c8ea8f976c73100fdf53f
+  gRPC-RxLibrary: 17b9699beb0a838b95b57832244f9ead18e66777
   GTMSessionFetcher: ebaa1f79a5366922c1735f1566901f50beba23b7
->>>>>>> 0470f4f4
   leveldb-library: 10fb39c39e243db4af1828441162405bbcec1404
   nanopb: 5601e6bca2dbf1ed831b519092ec110f66982ca3
   Protobuf: 03eef2ee0b674770735cf79d9c4d3659cf6908e8
@@ -245,10 +210,6 @@
   RNFirebase: 60be8c01b94551a12e7be5431189e8ee8cefcdd3
   yoga: f9485d2ebf0ca773db2d727ea71b1aa8c9f3e075
 
-<<<<<<< HEAD
-PODFILE CHECKSUM: 49e66d8a1599e426396a3ba88a24baacc7f5423c
-=======
-PODFILE CHECKSUM: de6bb6c2ad60b7ad1f6c01aa01268ec04eb389a9
->>>>>>> 0470f4f4
+PODFILE CHECKSUM: 486420a7b0a6a9fb2869e71a7f85e245f2aab1b2
 
 COCOAPODS: 1.2.1