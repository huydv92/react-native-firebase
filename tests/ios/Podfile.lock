PODS:
  - BoringSSL (10.0):
    - BoringSSL/Implementation (= 10.0)
    - BoringSSL/Interface (= 10.0)
  - BoringSSL/Implementation (10.0):
    - BoringSSL/Interface (= 10.0)
  - BoringSSL/Interface (10.0)
  - Crashlytics (3.10.1):
    - Fabric (~> 1.7.5)
  - Fabric (1.7.5)
  - Firebase/AdMob (4.10.0):
    - Firebase/Core
    - Google-Mobile-Ads-SDK (= 7.29.0)
  - Firebase/Auth (4.10.0):
    - Firebase/Core
    - FirebaseAuth (= 4.4.4)
  - Firebase/Core (4.10.0):
    - FirebaseAnalytics (= 4.1.0)
    - FirebaseCore (= 4.0.16)
  - Firebase/Crash (4.10.0):
    - Firebase/Core
    - FirebaseCrash (= 2.0.2)
  - Firebase/Database (4.10.0):
    - Firebase/Core
    - FirebaseDatabase (= 4.1.5)
  - Firebase/DynamicLinks (4.10.0):
    - Firebase/Core
    - FirebaseDynamicLinks (= 2.3.2)
  - Firebase/Firestore (4.10.0):
    - Firebase/Core
    - FirebaseFirestore (= 0.10.2)
  - Firebase/Messaging (4.10.0):
    - Firebase/Core
    - FirebaseMessaging (= 2.1.1)
  - Firebase/Performance (4.10.0):
    - Firebase/Core
    - FirebasePerformance (= 1.1.2)
  - Firebase/RemoteConfig (4.10.0):
    - Firebase/Core
    - FirebaseRemoteConfig (= 2.1.2)
  - Firebase/Storage (4.10.0):
    - Firebase/Core
    - FirebaseStorage (= 2.1.3)
  - FirebaseABTesting (1.0.0):
    - FirebaseCore (~> 4.0)
    - Protobuf (~> 3.1)
  - FirebaseAnalytics (4.1.0):
    - FirebaseCore (~> 4.0)
    - FirebaseInstanceID (~> 2.0)
    - GoogleToolboxForMac/NSData+zlib (~> 2.1)
    - nanopb (~> 0.3)
  - FirebaseAuth (4.4.4):
    - FirebaseAnalytics (~> 4.1)
    - GoogleToolboxForMac/NSDictionary+URLArguments (~> 2.1)
    - GTMSessionFetcher/Core (~> 1.1)
  - FirebaseCore (4.0.16):
    - GoogleToolboxForMac/NSData+zlib (~> 2.1)
  - FirebaseCrash (2.0.2):
    - FirebaseAnalytics (~> 4.0)
    - FirebaseInstanceID (~> 2.0)
    - GoogleToolboxForMac/Logger (~> 2.1)
    - GoogleToolboxForMac/NSData+zlib (~> 2.1)
    - Protobuf (~> 3.1)
  - FirebaseDatabase (4.1.5):
    - FirebaseAnalytics (~> 4.1)
    - FirebaseCore (~> 4.0)
    - leveldb-library (~> 1.18)
  - FirebaseDynamicLinks (2.3.2):
    - FirebaseAnalytics (~> 4.0)
  - FirebaseFirestore (0.10.2):
    - FirebaseAnalytics (~> 4.1)
    - FirebaseCore (~> 4.0)
    - gRPC-ProtoRPC (~> 1.0)
    - leveldb-library (~> 1.18)
    - Protobuf (~> 3.5)
  - FirebaseInstanceID (2.0.9):
    - FirebaseCore (~> 4.0)
  - FirebaseMessaging (2.1.1):
    - FirebaseAnalytics (~> 4.1)
    - FirebaseCore (~> 4.0)
    - FirebaseInstanceID (~> 2.0)
    - GoogleToolboxForMac/Logger (~> 2.1)
    - Protobuf (~> 3.5)
  - FirebasePerformance (1.1.2):
    - FirebaseAnalytics (~> 4.1)
    - FirebaseInstanceID (~> 2.0)
    - FirebaseSwizzlingUtilities (~> 1.0)
    - GoogleToolboxForMac/Logger (~> 2.1)
    - GoogleToolboxForMac/NSData+zlib (~> 2.1)
    - GTMSessionFetcher/Core (~> 1.1)
    - Protobuf (~> 3.5)
  - FirebaseRemoteConfig (2.1.2):
    - FirebaseABTesting (~> 1.0)
    - FirebaseAnalytics (~> 4.0)
    - FirebaseCore (~> 4.0)
    - FirebaseInstanceID (~> 2.0)
    - GoogleToolboxForMac/NSData+zlib (~> 2.1)
    - Protobuf (~> 3.1)
  - FirebaseStorage (2.1.3):
    - FirebaseAnalytics (~> 4.1)
    - FirebaseCore (~> 4.0)
    - GTMSessionFetcher/Core (~> 1.1)
  - FirebaseSwizzlingUtilities (1.0.0)
  - Google-Mobile-Ads-SDK (7.29.0)
  - GoogleToolboxForMac/DebugUtils (2.1.3):
    - GoogleToolboxForMac/Defines (= 2.1.3)
  - GoogleToolboxForMac/Defines (2.1.3)
  - GoogleToolboxForMac/Logger (2.1.3):
    - GoogleToolboxForMac/Defines (= 2.1.3)
  - GoogleToolboxForMac/NSData+zlib (2.1.3):
    - GoogleToolboxForMac/Defines (= 2.1.3)
  - GoogleToolboxForMac/NSDictionary+URLArguments (2.1.3):
    - GoogleToolboxForMac/DebugUtils (= 2.1.3)
    - GoogleToolboxForMac/Defines (= 2.1.3)
    - GoogleToolboxForMac/NSString+URLArguments (= 2.1.3)
  - GoogleToolboxForMac/NSString+URLArguments (2.1.3)
  - gRPC (1.10.0):
    - gRPC-RxLibrary (= 1.10.0)
    - gRPC/Main (= 1.10.0)
  - gRPC-Core (1.10.0):
    - gRPC-Core/Implementation (= 1.10.0)
    - gRPC-Core/Interface (= 1.10.0)
  - gRPC-Core/Implementation (1.10.0):
    - BoringSSL (~> 10.0)
    - gRPC-Core/Interface (= 1.10.0)
    - nanopb (~> 0.3)
  - gRPC-Core/Interface (1.10.0)
  - gRPC-ProtoRPC (1.10.0):
    - gRPC (= 1.10.0)
    - gRPC-RxLibrary (= 1.10.0)
    - Protobuf (~> 3.0)
  - gRPC-RxLibrary (1.10.0)
  - gRPC/Main (1.10.0):
    - gRPC-Core (= 1.10.0)
    - gRPC-RxLibrary (= 1.10.0)
  - GTMSessionFetcher/Core (1.1.14)
  - leveldb-library (1.20)
  - nanopb (0.3.8):
    - nanopb/decode (= 0.3.8)
    - nanopb/encode (= 0.3.8)
  - nanopb/decode (0.3.8)
  - nanopb/encode (0.3.8)
  - Protobuf (3.5.0)
  - React (0.52.3):
    - React/Core (= 0.52.3)
  - React/BatchedBridge (0.52.3):
    - React/Core
    - React/cxxreact_legacy
  - React/Core (0.52.3):
    - yoga (= 0.52.3.React)
  - React/cxxreact_legacy (0.52.3):
    - React/jschelpers_legacy
    - React/jsinspector_legacy
  - React/fishhook (0.52.3)
  - React/jschelpers_legacy (0.52.3)
  - React/jsinspector_legacy (0.52.3)
  - React/RCTBlob (0.52.3):
    - React/Core
  - React/RCTNetwork (0.52.3):
    - React/Core
  - React/RCTText (0.52.3):
    - React/Core
  - React/RCTWebSocket (0.52.3):
    - React/Core
    - React/fishhook
    - React/RCTBlob
  - RNFirebase (3.3.0):
    - React
  - yoga (0.52.3.React)

DEPENDENCIES:
  - Crashlytics (~> 3.10.1)
  - Fabric (~> 1.7.5)
  - Firebase/AdMob
  - Firebase/Auth
  - Firebase/Core
  - Firebase/Crash
  - Firebase/Database
  - Firebase/DynamicLinks
  - Firebase/Firestore
  - Firebase/Messaging
  - Firebase/Performance
  - Firebase/RemoteConfig
  - Firebase/Storage
  - React/BatchedBridge (from `../node_modules/react-native`)
  - React/Core (from `../node_modules/react-native`)
  - React/RCTNetwork (from `../node_modules/react-native`)
  - React/RCTText (from `../node_modules/react-native`)
  - React/RCTWebSocket (from `../node_modules/react-native`)
  - RNFirebase (from `../../ios/RNFirebase.podspec`)
  - yoga (from `../node_modules/react-native/ReactCommon/yoga`)

EXTERNAL SOURCES:
  React:
    :path: "../node_modules/react-native"
  RNFirebase:
    :path: "../../ios/RNFirebase.podspec"
  yoga:
    :path: "../node_modules/react-native/ReactCommon/yoga"

SPEC CHECKSUMS:
  BoringSSL: 32764dbaf5f5888cf51fbaa172a010126b41bcd4
  Crashlytics: aee1a064cbbf99b32efa3f056a5f458d846bc8ff
  Fabric: ae7146a5f505ea370a1e44820b4b1dc8890e2890
  Firebase: c98c8b1fbcbdccd82539a36c2b17a9b1bb0ee798
  FirebaseABTesting: d07d0ee833b842d5153549e4c7e2e2cb1c23a3f9
  FirebaseAnalytics: 3dfae28d4a5e06f86c4fae830efc2ad3fadb19bc
  FirebaseAuth: d040bb7a9db6dfc29d0e7ec82d48be51352b2581
  FirebaseCore: eb9e1a56733ff1094ecf3e28af9069c344b25239
  FirebaseCrash: cded0fc566c03651aea606a101bc156085f333ca
  FirebaseDatabase: 5f0bc6134c5c237cf55f9e1249d406770a75eafd
  FirebaseDynamicLinks: 38b68641d24e78d0277a9205d988ce22875d5a25
  FirebaseFirestore: 9423ca756bbf77bfa3cd02fafc8027ae79da625a
  FirebaseInstanceID: d2058a35e9bebda1b6dd42486b84917bde552a9d
  FirebaseMessaging: db0e01c52ef7e1f42846431273558107d084ede4
  FirebasePerformance: 96c831a9eaf8d2ddf8bb37a4a6f6dd1b4bfe929f
  FirebaseRemoteConfig: df64ce784a45e9b9d4988030a59da6baede8bdb0
  FirebaseStorage: 9a863a2bb96c406958eeff7c2f1dfa9f44c44a13
  FirebaseSwizzlingUtilities: f1c49a5a372ac852c853722a5891a0a5e2344a6c
  Google-Mobile-Ads-SDK: 375bbb821b3df2106c37b74f6b0a97576ddc5f6b
  GoogleToolboxForMac: 2501e2ad72a52eb3dfe7bd9aee7dad11b858bd20
<<<<<<< HEAD
  gRPC: f54f0e6d603052b4562447da442ce2ff30bcdacc
  gRPC-Core: a030b1678ded49c88ec5ba7c90ee8ee5f47ec6e1
  gRPC-ProtoRPC: 22712b23eb1bda656a59715fa5c1da0ea1493ea4
  gRPC-RxLibrary: a41a4652d220f230ba1c0491a94ce2ee04c6180a
  GTMSessionFetcher: 390ea358e5a0d0133153806f744662dad933d06b
=======
  gRPC: 58828d611419d49da19ad02a60679ffa10a10a87
  gRPC-Core: 66413bf1f2d038a6221bc7bfcbeeaa5a117cee29
  gRPC-ProtoRPC: f29e8b7445e0d3c0311678ab121e6c164da4ca5e
  gRPC-RxLibrary: 8e0067bfe8a054022c7a81470baace4f2f633b48
  GTMSessionFetcher: 5bb1eae636127de695590f50e7d248483eb891e6
>>>>>>> 73d5fe34
  leveldb-library: '08cba283675b7ed2d99629a4bc5fd052cd2bb6a5'
  nanopb: 5601e6bca2dbf1ed831b519092ec110f66982ca3
  Protobuf: 8a9838fba8dae3389230e1b7f8c104aa32389c03
  React: c0dfd2dfc970019d1ae7d48bf24cef530992e079
  RNFirebase: 056b672391f3e7b572d8ef221c84603970e0c114
  yoga: f45a46b966e1eb0c7a532cfd4beec5b97332ba48

PODFILE CHECKSUM: d20e53c395f89ffcfe49e809a8fd7f54beca0700

COCOAPODS: 1.2.1<|MERGE_RESOLUTION|>--- conflicted
+++ resolved
@@ -164,7 +164,7 @@
     - React/Core
     - React/fishhook
     - React/RCTBlob
-  - RNFirebase (3.3.0):
+  - RNFirebase (3.3.1):
     - React
   - yoga (0.52.3.React)
 
@@ -192,11 +192,11 @@
 
 EXTERNAL SOURCES:
   React:
-    :path: "../node_modules/react-native"
+    :path: ../node_modules/react-native
   RNFirebase:
-    :path: "../../ios/RNFirebase.podspec"
+    :path: ../../ios/RNFirebase.podspec
   yoga:
-    :path: "../node_modules/react-native/ReactCommon/yoga"
+    :path: ../node_modules/react-native/ReactCommon/yoga
 
 SPEC CHECKSUMS:
   BoringSSL: 32764dbaf5f5888cf51fbaa172a010126b41bcd4
@@ -219,26 +219,18 @@
   FirebaseSwizzlingUtilities: f1c49a5a372ac852c853722a5891a0a5e2344a6c
   Google-Mobile-Ads-SDK: 375bbb821b3df2106c37b74f6b0a97576ddc5f6b
   GoogleToolboxForMac: 2501e2ad72a52eb3dfe7bd9aee7dad11b858bd20
-<<<<<<< HEAD
   gRPC: f54f0e6d603052b4562447da442ce2ff30bcdacc
   gRPC-Core: a030b1678ded49c88ec5ba7c90ee8ee5f47ec6e1
   gRPC-ProtoRPC: 22712b23eb1bda656a59715fa5c1da0ea1493ea4
   gRPC-RxLibrary: a41a4652d220f230ba1c0491a94ce2ee04c6180a
   GTMSessionFetcher: 390ea358e5a0d0133153806f744662dad933d06b
-=======
-  gRPC: 58828d611419d49da19ad02a60679ffa10a10a87
-  gRPC-Core: 66413bf1f2d038a6221bc7bfcbeeaa5a117cee29
-  gRPC-ProtoRPC: f29e8b7445e0d3c0311678ab121e6c164da4ca5e
-  gRPC-RxLibrary: 8e0067bfe8a054022c7a81470baace4f2f633b48
-  GTMSessionFetcher: 5bb1eae636127de695590f50e7d248483eb891e6
->>>>>>> 73d5fe34
-  leveldb-library: '08cba283675b7ed2d99629a4bc5fd052cd2bb6a5'
+  leveldb-library: 08cba283675b7ed2d99629a4bc5fd052cd2bb6a5
   nanopb: 5601e6bca2dbf1ed831b519092ec110f66982ca3
   Protobuf: 8a9838fba8dae3389230e1b7f8c104aa32389c03
-  React: c0dfd2dfc970019d1ae7d48bf24cef530992e079
-  RNFirebase: 056b672391f3e7b572d8ef221c84603970e0c114
-  yoga: f45a46b966e1eb0c7a532cfd4beec5b97332ba48
+  React: 43e97926f429d846050880666de1809e22dd5cc5
+  RNFirebase: dff98ceb517ef0b5e1858deb59eca186acc6edb0
+  yoga: 55da126afc384965b96bff46652464373b330add
 
 PODFILE CHECKSUM: d20e53c395f89ffcfe49e809a8fd7f54beca0700
 
-COCOAPODS: 1.2.1+COCOAPODS: 1.4.0