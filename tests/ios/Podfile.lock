--- conflicted
+++ resolved
@@ -287,20 +287,12 @@
     - Firebase/Core (~> 5.20.2)
     - React
     - RNFBApp
-<<<<<<< HEAD
-  - RNFBDatabase (6.0.0-alpha.22):
-=======
   - RNFBDatabase (6.0.0-alpha.24):
->>>>>>> 174bb7c4
     - Firebase/Core (~> 5.20.2)
     - Firebase/Database (~> 5.20.2)
     - React
     - RNFBApp
-<<<<<<< HEAD
-  - RNFBFiam (6.0.0-alpha.22):
-=======
   - RNFBFiam (6.0.0-alpha.24):
->>>>>>> 174bb7c4
     - Firebase/Core (~> 5.20.2)
     - Firebase/InAppMessagingDisplay (~> 5.20.2)
     - React
@@ -496,23 +488,6 @@
   nanopb: 2901f78ea1b7b4015c860c2fdd1ea2fee1a18d48
   Protobuf: 7a877b7f3e5964e3fce995e2eb323dbc6831bb5a
   React: 90adac468c7b72bf1fa6c64bf230650f851a8388
-<<<<<<< HEAD
-  RNFBAnalytics: c4f58ed8e9e630510a6219f6b7c483ac90d2cdbc
-  RNFBApp: 2ba8d24b2d5a3c82ecda2c34c90005b18851aed2
-  RNFBAuth: c4704d6cf87f95bd8ee864f002b2c2cceea061b2
-  RNFBConfig: f86f50b499dbc09aa086a88507bc41b91def659c
-  RNFBCrashlytics: 2e41028618e3e09cb0bda87fb036cf9047a47718
-  RNFBDatabase: 9f74882243c64f4999ebe072e218557d846d6971
-  RNFBFiam: a52605735177218ef7d77a308af4313a8ed71d0b
-  RNFBFirestore: e3d91f8b273827f67e52db1fb46136ffae53a3fc
-  RNFBFunctions: 7647429be1df78830704927a02e02eaa4f08767c
-  RNFBIid: 71d7c86e6ba2b103bc9034824159b6939a110a2d
-  RNFBInvites: 5039ae15688df5fd593424073a8bd0c030fdee97
-  RNFBMlNaturalLanguage: d9e9a7dcc72eb0487d4a26c7ba55cc0d920343cd
-  RNFBPerf: 7eb6befbaf6b6b370db825433790088852b4ea11
-  RNFBStorage: 61fb862367b1e9ede8a365ac3a7497189b6e7489
-  RNFBUtils: a5a8f785172a88494e66bb14211cd850b13b6964
-=======
   RNFBAnalytics: 51e09b1c16ad63ed19ddfb9c06108b6ed9fee312
   RNFBApp: d8bdabc3c120c9097724953c2c5bb627a69fd1ba
   RNFBAuth: 26a41a771962e8d8388e7635241f7142d5bf1515
@@ -528,7 +503,6 @@
   RNFBPerf: f17ca73b2769d2655f2ea5e28733803a7b79f7e6
   RNFBStorage: 75946e96baaa0772814c46fadaa9e517cbf2faa6
   RNFBUtils: 94e8b2c467249d1d29d3cf9a37143cec93d590a9
->>>>>>> 174bb7c4
   yoga: 2e571f113e8cbeb0eb752aeebc86c1bfe7a8200c
 
 PODFILE CHECKSUM: 59e0d70ffe8e37cf6d821d46b4850b1ee1d9cb7f
