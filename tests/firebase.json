--- conflicted
+++ resolved
@@ -21,16 +21,13 @@
     "messaging_android_notification_color": "@color/hotpink",
     "messaging_ios_auto_register_for_remote_messages": true,
 
-<<<<<<< HEAD
     "ml_vision_label_model": true,
     "ml_vision_image_label_model": true,
 
     "TODO_ml_natural_language_translate_model": true,
     "TODO_analytics_auto_collection_enabled": true,
-=======
     "analytics_auto_collection_enabled": true,
 
->>>>>>> a8dcd54d
     "TODO_perf_auto_collection_enabled": true,
     "TODO_in_app_messaging_auto_collection_enabled": true,
     "TODO_database_persistence_enabled": true,
