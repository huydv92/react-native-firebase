--- conflicted
+++ resolved
@@ -29,12 +29,8 @@
     "react-native": "0.62.2"
   },
   "devDependencies": {
-<<<<<<< HEAD
     "@react-native-firebase/private-tests-helpers": "^0.0.13",
     "@types/configstore": "^4.0.0",
-=======
-    "@react-native-firebase/private-tests-helpers": "0.0.13",
->>>>>>> 5cda0ddf
     "a2a": "^0.2.0",
     "babel-plugin-istanbul": "^6.0.0",
     "detox": "16.2.1",
