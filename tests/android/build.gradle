--- conflicted
+++ resolved
@@ -7,19 +7,11 @@
     mavenCentral()
   }
   dependencies {
-<<<<<<< HEAD
-    classpath 'com.google.gms:google-services:4.3.3'
-    classpath 'com.android.tools.build:gradle:4.1.0'
-    classpath "org.jetbrains.kotlin:kotlin-gradle-plugin:$kotlinVersion"
-    classpath 'com.google.firebase:perf-plugin:1.3.1'
-    classpath 'com.google.firebase:firebase-crashlytics-gradle:2.3.0'
-=======
     classpath 'com.google.gms:google-services:4.3.4'
     classpath 'com.android.tools.build:gradle:4.1.1'
     classpath "org.jetbrains.kotlin:kotlin-gradle-plugin:$kotlinVersion"
     classpath 'com.google.firebase:perf-plugin:1.3.4'
     classpath 'com.google.firebase:firebase-crashlytics-gradle:2.4.1'
->>>>>>> a8dcd54d
   }
 }
 
