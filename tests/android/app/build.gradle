--- conflicted
+++ resolved
@@ -121,11 +121,7 @@
   implementation fileTree(include: ['*.jar'], dir: 'libs')
   //noinspection GradleDynamicVersion
   implementation 'com.facebook.react:react-native:+'
-<<<<<<< HEAD
-  //noinspection GradleDynamicVersion
-=======
   implementation "androidx.swiperefreshlayout:swiperefreshlayout:1.0.0"
->>>>>>> 5cda0ddf
 
   // JSC from node_modules
   implementation jscFlavor
