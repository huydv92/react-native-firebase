/* eslint-disable no-console */
/*
 * Copyright (c) 2016-present Invertase Limited & Contributors
 *
 * Licensed under the Apache License, Version 2.0 (the "License");
 * you may not use this library except in compliance with the License.
 * You may obtain a copy of the License at
 *
 *   http://www.apache.org/licenses/LICENSE-2.0
 *
 * Unless required by applicable law or agreed to in writing, software
 * distributed under the License is distributed on an "AS IS" BASIS,
 * WITHOUT WARRANTIES OR CONDITIONS OF ANY KIND, either express or implied.
 * See the License for the specific language governing permissions and
 * limitations under the License.
 *
 */

// DO NOT USE EXCEPT FOR THIS REACT NATIVE FIREBASE TESTING PROJECT - YOU HAVE
// BEEN WARNED 🙃
require('@react-native-firebase/private-tests-helpers');

const detox = require('detox');
const jet = require('jet/platform/node');
const { requirePackageTests } = require('./helpers');
const { detox: config } = require('../package.json');

const PACKAGES = [
<<<<<<< HEAD
  // 'app',
  // 'iid',
  // 'perf',
  // 'fiam',
  // 'functions',
  // 'analytics',
  // 'config',
  // 'crashlytics',
  // 'utils',
  // 'ml-natural-language',
  // 'invites',
  // 'fiam',
  // 'auth',
=======
  'app',
  'iid',
  'perf',
  'fiam',
  'functions',
  'analytics',
  'config',
  'crashlytics',
  'utils',
  'ml-natural-language',
  'invites',
  'fiam',
  'auth',
>>>>>>> ac30e6eb
  'database',
  'storage',
  // 'firestore',
  // 'links',
  // 'messaging',
];

for (let i = 0; i < PACKAGES.length; i++) {
  requirePackageTests(PACKAGES[i]);
}
before(async () => {
  await detox.init(config);
  await jet.init();
});

beforeEach(async function beforeEach() {
  if (jet.context && jet.root && jet.root.setState) {
    jet.root.setState({
      currentTest: this.currentTest,
    });
  }

  const retry = this.currentTest.currentRetry();

  if (retry > 0) {
    if (retry === 1) {
      console.log('');
      console.warn('⚠️ A test failed:');
      console.warn(`️   ->  ${this.currentTest.title}`);
    }

    if (retry > 1) {
      console.warn(`   🔴  Retry #${retry - 1} failed...`);
    }

    console.warn(`️   ->  Retrying... (${retry})`);
    await Utils.sleep(3000);
  }
});

after(async () => {
  console.log('Cleaning up...');
  await device.terminateApp();
});<|MERGE_RESOLUTION|>--- conflicted
+++ resolved
@@ -26,21 +26,6 @@
 const { detox: config } = require('../package.json');
 
 const PACKAGES = [
-<<<<<<< HEAD
-  // 'app',
-  // 'iid',
-  // 'perf',
-  // 'fiam',
-  // 'functions',
-  // 'analytics',
-  // 'config',
-  // 'crashlytics',
-  // 'utils',
-  // 'ml-natural-language',
-  // 'invites',
-  // 'fiam',
-  // 'auth',
-=======
   'app',
   'iid',
   'perf',
@@ -54,7 +39,6 @@
   'invites',
   'fiam',
   'auth',
->>>>>>> ac30e6eb
   'database',
   'storage',
   // 'firestore',
