--- conflicted
+++ resolved
@@ -2,10 +2,7 @@
   parser: '@typescript-eslint/parser', // Specifies the ESLint parser
   extends: [
     'plugin:react/recommended',
-<<<<<<< HEAD
-=======
     'plugin:mocha/recommended',
->>>>>>> a8dcd54d
     'plugin:@typescript-eslint/recommended', // Uses the recommended rules from the @typescript-eslint/eslint-plugin
     'prettier/@typescript-eslint', // Uses eslint-config-prettier to disable ESLint rules from @typescript-eslint/eslint-plugin that would conflict with prettier
     'plugin:prettier/recommended', // Enables eslint-plugin-prettier and eslint-config-prettier. This will display prettier errors as ESLint errors. Make sure this is always the last configuration in the extends array.
