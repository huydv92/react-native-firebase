import { NativeModules } from 'react-native';

import INTERNALS from './internals';
import { isObject, isAndroid } from './utils';

import AdMob, { statics as AdMobStatics } from './modules/admob';
import Auth, { statics as AuthStatics } from './modules/auth';
import Analytics from './modules/analytics';
import Crash from './modules/crash';
import Performance from './modules/perf';
import RemoteConfig from './modules/config';
import Storage, { statics as StorageStatics } from './modules/storage';
import Database, { statics as DatabaseStatics } from './modules/database';
import Messaging, { statics as MessagingStatics } from './modules/messaging';
import Firestore, { statics as FirestoreStatics } from './modules/firestore';
<<<<<<< HEAD
import Links, { statics as LinksStatics } from './modules/links';
=======
import Utils, { statics as UtilsStatics } from './modules/utils';
>>>>>>> d93a4a0c

const FirebaseCoreModule = NativeModules.RNFirebase;

export default class FirebaseApp {
  constructor(name: string, options: Object = {}) {
    this._name = name;
    this._namespaces = {};
    this._options = Object.assign({}, options);

    // native ios/android to confirm initialized
    this._initialized = false;
    this._nativeInitialized = false;

    // modules
    this.admob = this._staticsOrModuleInstance(AdMobStatics, AdMob);
    this.auth = this._staticsOrModuleInstance(AuthStatics, Auth);
    this.analytics = this._staticsOrModuleInstance({}, Analytics);
    this.config = this._staticsOrModuleInstance({}, RemoteConfig);
    this.crash = this._staticsOrModuleInstance({}, Crash);
    this.database = this._staticsOrModuleInstance(DatabaseStatics, Database);
    this.firestore = this._staticsOrModuleInstance(FirestoreStatics, Firestore);
    this.messaging = this._staticsOrModuleInstance(MessagingStatics, Messaging);
    this.perf = this._staticsOrModuleInstance({}, Performance);
    this.storage = this._staticsOrModuleInstance(StorageStatics, Storage);
<<<<<<< HEAD
    this.links = this._staticsOrModuleInstance(LinksStatics, Links);
=======
    this.utils = this._staticsOrModuleInstance(UtilsStatics, Utils);
>>>>>>> d93a4a0c
    this._extendedProps = {};
  }

  /**
   *
   * @param native
   * @private
   */
  _initializeApp(native = false) {
    if (native) {
      // for apps already initialized natively that
      // we have info from RN constants
      this._initialized = true;
      this._nativeInitialized = true;
    } else {
      FirebaseCoreModule.initializeApp(this._name, this._options, (error, result) => {
        this._initialized = true;
        INTERNALS.SharedEventEmitter.emit(`AppReady:${this._name}`, { error, result });
      });
    }
  }

  /**
   *
   * @return {*}
   */
  get name() {
    if (this._name === INTERNALS.STRINGS.DEFAULT_APP_NAME) {
      // ios and android firebase sdk's  return different
      // app names - so we just return what the web sdk
      // would if it was default.
      return '[DEFAULT]';
    }

    return this._name;
  }

  /**
   *
   * @return {*}
   */
  get options() {
    return Object.assign({}, this._options);
  }

  /**
   * Undocumented firebase web sdk method that allows adding additional properties onto
   * a firebase app instance.
   *
   * See: https://github.com/firebase/firebase-js-sdk/blob/master/tests/app/firebase_app.test.ts#L328
   *
   * @param props
   */
  extendApp(props: Object) {
    if (!isObject(props)) throw new Error(INTERNALS.ERROR_MISSING_ARG('Object', 'extendApp'));
    const keys = Object.keys(props);

    for (let i = 0, len = keys.length; i < len; i++) {
      const key = keys[i];

      if (!this._extendedProps[key] && Object.hasOwnProperty.call(this, key)) {
        throw new Error(INTERNALS.ERROR_PROTECTED_PROP(key));
      }

      this[key] = props[key];
      this._extendedProps[key] = true;
    }
  }

  /**
   *
   * @return {Promise}
   */
  delete() {
    throw new Error(INTERNALS.STRINGS.ERROR_UNSUPPORTED_CLASS_METHOD('app', 'delete'));
    // TODO only the ios sdk currently supports delete, add back in when android also supports it
    // if (this._name === INTERNALS.STRINGS.DEFAULT_APP_NAME && this._nativeInitialized) {
    //   return Promise.reject(
    //     new Error('Unable to delete the default native firebase app instance.'),
    //   );
    // }
    //
    // return FirebaseCoreModule.deleteApp(this._name);
  }


  /**
   *
   * @return {*}
   */
  onReady(): Promise {
    if (this._initialized) return Promise.resolve(this);

    return new Promise((resolve, reject) => {
      INTERNALS.SharedEventEmitter.once(`AppReady:${this._name}`, ({ error }) => {
        if (error) return reject(new Error(error)); // error is a string as it's from native
        return resolve(this); // return app
      });
    });
  }

  /**
   *
   * @param name
   * @param statics
   * @param InstanceClass
   * @return {function()}
   * @private
   */
  _staticsOrModuleInstance(statics = {}, InstanceClass): Function {
    const getInstance = () => {
      const _name = `_${InstanceClass._NAMESPACE}`;

      if (isAndroid && InstanceClass._NAMESPACE !== Utils._NAMESPACE && !INTERNALS.FLAGS.checkedPlayServices) {
        INTERNALS.FLAGS.checkedPlayServices = true;
        this.utils().checkPlayServicesAvailability();
      }

      if (!this._namespaces[_name]) {
        this._namespaces[_name] = new InstanceClass(this);
      }

      return this._namespaces[_name];
    };

    Object.assign(getInstance, statics, {
      nativeModuleExists: !!NativeModules[InstanceClass._NATIVE_MODULE],
    });

    return getInstance;
  }
}<|MERGE_RESOLUTION|>--- conflicted
+++ resolved
@@ -13,11 +13,8 @@
 import Database, { statics as DatabaseStatics } from './modules/database';
 import Messaging, { statics as MessagingStatics } from './modules/messaging';
 import Firestore, { statics as FirestoreStatics } from './modules/firestore';
-<<<<<<< HEAD
 import Links, { statics as LinksStatics } from './modules/links';
-=======
 import Utils, { statics as UtilsStatics } from './modules/utils';
->>>>>>> d93a4a0c
 
 const FirebaseCoreModule = NativeModules.RNFirebase;
 
@@ -39,14 +36,11 @@
     this.crash = this._staticsOrModuleInstance({}, Crash);
     this.database = this._staticsOrModuleInstance(DatabaseStatics, Database);
     this.firestore = this._staticsOrModuleInstance(FirestoreStatics, Firestore);
+    this.links = this._staticsOrModuleInstance(LinksStatics, Links);
     this.messaging = this._staticsOrModuleInstance(MessagingStatics, Messaging);
     this.perf = this._staticsOrModuleInstance({}, Performance);
     this.storage = this._staticsOrModuleInstance(StorageStatics, Storage);
-<<<<<<< HEAD
-    this.links = this._staticsOrModuleInstance(LinksStatics, Links);
-=======
     this.utils = this._staticsOrModuleInstance(UtilsStatics, Utils);
->>>>>>> d93a4a0c
     this._extendedProps = {};
   }
 
