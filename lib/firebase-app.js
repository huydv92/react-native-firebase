--- conflicted
+++ resolved
@@ -12,11 +12,8 @@
 import Storage, { statics as StorageStatics } from './modules/storage';
 import Database, { statics as DatabaseStatics } from './modules/database';
 import Messaging, { statics as MessagingStatics } from './modules/messaging';
-<<<<<<< HEAD
+import Firestore, { statics as FirestoreStatics } from './modules/firestore';
 import Links, { statics as LinksStatics } from './modules/links';
-=======
-import Firestore, { statics as FirestoreStatics } from './modules/firestore';
->>>>>>> 5f11da9d
 
 const FirebaseCoreModule = NativeModules.RNFirebase;
 
