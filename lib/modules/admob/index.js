import { NativeModules, NativeEventEmitter } from 'react-native';
import { nativeSDKMissing } from './../../utils';

import Interstitial from './Interstitial';
import RewardedVideo from './RewardedVideo';
import AdRequest from './AdRequest';
import VideoOptions from './VideoOptions';
import Banner from './Banner';
import NativeExpress from './NativeExpress';
import { Base } from './../base';

const FirebaseAdMob = NativeModules.RNFirebaseAdMob;
const FirebaseAdMobEvt = FirebaseAdMob && new NativeEventEmitter(FirebaseAdMob);

export default class Admob extends Base {

  constructor() {
    super();
<<<<<<< HEAD
    console.log('>>', FirebaseAdMob)
    if (FirebaseAdMob.nativeSDKMissing) {
=======
    if (!FirebaseAdMob) {
>>>>>>> a9bbfdfc
      return nativeSDKMissing('admob');
    }

    FirebaseAdMobEvt.addListener('interstitial_event', this._onInterstitialEvent.bind(this));
    FirebaseAdMobEvt.addListener('rewarded_video_event', this._onRewardedVideoEvent.bind(this));
  }

  _onInterstitialEvent(event) {
    const { adUnit } = event;
    const jsEventType = `interstitial_${adUnit}`;

    if (!this.hasListeners(jsEventType)) {
      // TODO
    }

    this.emit(jsEventType, event);
  }

  _onRewardedVideoEvent(event) {
    const { adUnit } = event;
    const jsEventType = `rewarded_video_${adUnit}`;

    if (!this.hasListeners(jsEventType)) {
      // TODO
    }

    this.emit(jsEventType, event);
  }

  interstitial(adUnit: string) {
    return new Interstitial(this, adUnit);
  }

  rewarded(adUnit: string) {
    return new RewardedVideo(this, adUnit);
  }

  static get statics() {
    return statics;
  }
}

export const statics = {
  Banner,
  NativeExpress,
  AdRequest,
  VideoOptions,
  EventTypes: {
    onAdLoaded: 'onAdLoaded',
    onAdOpened: 'onAdOpened',
    onAdLeftApplication: 'onAdLeftApplication',
    onAdClosed: 'onAdClosed',
    onAdFailedToLoad: 'onAdFailedToLoad',
  },
  RewardedVideoEventTypes: {
    onRewarded: 'onRewarded',
    onRewardedVideoStarted: 'onRewardedVideoStarted',
  },
  NativeExpressEventTypes: {
    onVideoEnd: 'onVideoEnd',
  },
};<|MERGE_RESOLUTION|>--- conflicted
+++ resolved
@@ -16,12 +16,7 @@
 
   constructor() {
     super();
-<<<<<<< HEAD
-    console.log('>>', FirebaseAdMob)
-    if (FirebaseAdMob.nativeSDKMissing) {
-=======
     if (!FirebaseAdMob) {
->>>>>>> a9bbfdfc
       return nativeSDKMissing('admob');
     }
 
