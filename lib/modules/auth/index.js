--- conflicted
+++ resolved
@@ -361,7 +361,6 @@
     return this._user;
   }
 
-<<<<<<< HEAD
   get namespace(): string {
     return 'firebase:auth';
   }
@@ -370,8 +369,6 @@
     return this._languageCode;
   }
 
-=======
->>>>>>> d1f2b3fc
   /**
    * KNOWN UNSUPPORTED METHODS
    */
