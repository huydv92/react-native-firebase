--- conflicted
+++ resolved
@@ -257,6 +257,7 @@
     if (_failureCallback) {
       _failureCallback = (error) => {
         if (error.message.startsWith('FirebaseError: permission_denied')) {
+          // eslint-disable-next-line
           error.message = `permission_denied at /${this.path}: Client doesn't have permission to access the desired data.`
         }
 
@@ -289,7 +290,7 @@
    * @param eventName
    * @param successCallback
    * @param failureCallback
-   * @param context TODO
+   * TODO @param context
    * @returns {Promise.<TResult>}
    */
   once(eventName: string = 'value', successCallback: (snapshot: Object) => void, failureCallback: (error: FirebaseError) => void) {
@@ -328,7 +329,7 @@
    *
    * @param {('value'|'child_added'|'child_changed'|'child_removed'|'child_moved')=} eventType - Type of event to detach callback for.
    * @param {Function=} originalCallback - Original callback passed to on()
-   * @param {*=} context - The context passed to on() when the callback was bound
+   * TODO @param {*=} context - The context passed to on() when the callback was bound
    *
    * {@link https://firebase.google.com/docs/reference/js/firebase.database.Reference#off}
    */
@@ -368,13 +369,8 @@
    * @param onComplete
    * @param applyLocally
    */
-<<<<<<< HEAD
+
   transaction(transactionUpdate: Function, onComplete: (error: ?Error, committed: boolean, snapshot: ?Snapshot) => *, applyLocally: boolean = false) {
-=======
-  transaction(transactionUpdate: Function,
-              onComplete: (error: ?Error, committed: boolean, snapshot: ?Snapshot) => *,
-              applyLocally: boolean = false) {
->>>>>>> 0898f091
     if (!isFunction(transactionUpdate)) {
       return Promise.reject(
         new Error('Missing transactionUpdate function argument.'),
