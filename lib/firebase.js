/**
 * @providesModule Firebase
 * @flow
 */
import { NativeModules, NativeEventEmitter } from 'react-native';

import INTERNALS from './internals';
import FirebaseApp from './firebase-app';
import { isObject, isString, isAndroid } from './utils';

// module imports
import AdMob, { statics as AdMobStatics } from './modules/admob';
import Auth, { statics as AuthStatics } from './modules/auth';
import Analytics from './modules/analytics';
import Crash from './modules/crash';
import Performance from './modules/perf';
import Links, { statics as LinksStatics } from './modules/links';
import RemoteConfig from './modules/config';
import Storage, { statics as StorageStatics } from './modules/storage';
import Database, { statics as DatabaseStatics } from './modules/database';
import Messaging, { statics as MessagingStatics } from './modules/messaging';
import Firestore, { statics as FirestoreStatics } from './modules/firestore';
import Utils, { statics as UtilsStatics } from './modules/utils';

const FirebaseCoreModule = NativeModules.RNFirebase;

class FirebaseCore {
  constructor() {
    this._nativeEmitters = {};
    this._nativeSubscriptions = {};

    if (!FirebaseCoreModule) {
      throw (new Error(INTERNALS.STRINGS.ERROR_MISSING_CORE));
    }

    this._initializeNativeApps();

    // modules
    this.admob = this._appNamespaceOrStatics(AdMobStatics, AdMob);
    this.auth = this._appNamespaceOrStatics(AuthStatics, Auth);
    this.analytics = this._appNamespaceOrStatics({}, Analytics);
    this.config = this._appNamespaceOrStatics({}, RemoteConfig);
    this.crash = this._appNamespaceOrStatics({}, Crash);
    this.database = this._appNamespaceOrStatics(DatabaseStatics, Database);
    this.firestore = this._appNamespaceOrStatics(FirestoreStatics, Firestore);
    this.messaging = this._appNamespaceOrStatics(MessagingStatics, Messaging);
    this.perf = this._appNamespaceOrStatics(DatabaseStatics, Performance);
    this.storage = this._appNamespaceOrStatics(StorageStatics, Storage);
<<<<<<< HEAD
    this.links = this._appNamespaceOrStatics(LinksStatics, Links);
=======
    this.utils = this._appNamespaceOrStatics(UtilsStatics, Utils);
  }

  /**
   * Bootstraps all native app instances that were discovered on boot
   * @private
   */
  _initializeNativeApps() {
    for (let i = 0, len = FirebaseCoreModule.apps.length; i < len; i++) {
      const app = FirebaseCoreModule.apps[i];
      const options = Object.assign({}, app);
      delete options.name;
      INTERNALS.APPS[app.name] = new FirebaseApp(app.name, options);
      INTERNALS.APPS[app.name]._initializeApp(true);
    }
>>>>>>> d93a4a0c
  }

  /**
   * Web SDK initializeApp
   *
   * @param options
   * @param name
   * @return {*}
   */
  initializeApp(options: Object = {}, name: string): FirebaseApp {
    if (name && !isString(name)) {
      throw new Error(INTERNALS.STRINGS.ERROR_INIT_STRING_NAME);
    }

    const _name = (name || INTERNALS.STRINGS.DEFAULT_APP_NAME).toUpperCase();

    // return an existing app if found
    // todo in v4 remove deprecation and throw an error
    if (INTERNALS.APPS[_name]) {
      console.warn(INTERNALS.STRINGS.WARN_INITIALIZE_DEPRECATION);
      return INTERNALS.APPS[_name];
    }

    // only validate if app doesn't already exist
    // to allow apps already initialized natively
    // to still go through init without erroring (backwards compatibility)
    if (!isObject(options)) {
      throw new Error(INTERNALS.STRINGS.ERROR_INIT_OBJECT);
    }

    if (!options.apiKey) {
      throw new Error(INTERNALS.STRINGS.ERROR_MISSING_OPT('apiKey'));
    }

    if (!options.appId) {
      throw new Error(INTERNALS.STRINGS.ERROR_MISSING_OPT('appId'));
    }

    if (!options.databaseURL) {
      throw new Error(INTERNALS.STRINGS.ERROR_MISSING_OPT('databaseURL'));
    }

    if (!options.messagingSenderId) {
      throw new Error(INTERNALS.STRINGS.ERROR_MISSING_OPT('messagingSenderId'));
    }

    if (!options.projectId) {
      throw new Error(INTERNALS.STRINGS.ERROR_MISSING_OPT('projectId'));
    }

    if (!options.storageBucket) {
      throw new Error(INTERNALS.STRINGS.ERROR_MISSING_OPT('storageBucket'));
    }

    INTERNALS.APPS[_name] = new FirebaseApp(_name, options);
    // only initialize if certain props are available
    if (options.databaseURL && options.apiKey) {
      INTERNALS.APPS[_name]._initializeApp();
    }

    return INTERNALS.APPS[_name];
  }

  /**
   * Retrieves a Firebase app instance.
   *
   * When called with no arguments, the default app is returned.
   * When an app name is provided, the app corresponding to that name is returned.
   *
   * @param name
   * @return {*}
   */
  app(name?: string): FirebaseApp {
    const _name = name ? name.toUpperCase() : INTERNALS.STRINGS.DEFAULT_APP_NAME;
    const app = INTERNALS.APPS[_name];
    if (!app) throw new Error(INTERNALS.STRINGS.ERROR_APP_NOT_INIT(_name));
    return app;
  }

  /**
   * A (read-only) array of all initialized apps.
   * @return {Array}
   */
  get apps(): Array<Object> {
    return Object.values(INTERNALS.APPS);
  }

  /*
   * INTERNALS
   */

  /**
   * Subscribe to a native event for js side distribution by appName
   *    React Native events are hard set at compile - cant do dynamic event names
   *    so we use a single event send it to js and js then internally can prefix it
   *    and distribute dynamically.
   *
   * @param eventName
   * @param nativeEmitter
   * @private
   */
  _subscribeForDistribution(eventName, nativeEmitter) {
    if (!this._nativeSubscriptions[eventName]) {
      nativeEmitter.addListener(eventName, (event) => {
        if (event.appName) {
          // native event has an appName property - auto prefix and internally emit
          INTERNALS.SharedEventEmitter.emit(`${event.appName}-${eventName}`, event);
        } else {
          // standard event - no need to prefix
          INTERNALS.SharedEventEmitter.emit(eventName, event);
        }
      });

      this._nativeSubscriptions[eventName] = true;
    }
  }

  /**
   *
   * @param statics
   * @param InstanceClass
   * @return {function(FirebaseApp=)}
   * @private
   */
  _appNamespaceOrStatics(statics = {}, InstanceClass): Function {
    const namespace = InstanceClass._NAMESPACE;

    const getNamespace = (app?: FirebaseApp) => {
      let _app = app;

      // throw an error if it's not a valid app instance
      if (_app && !(_app instanceof FirebaseApp)) throw new Error(INTERNALS.STRINGS.ERROR_NOT_APP(namespace));

      // default to the 'DEFAULT' app if no arg provided - will throw an error
      // if default app not initialized
      else if (!_app) _app = this.app(INTERNALS.STRINGS.DEFAULT_APP_NAME);
      return INTERNALS.APPS[_app._name][namespace](_app);
    };

    Object.assign(getNamespace, statics, {
      nativeModuleExists: !!NativeModules[InstanceClass._NATIVE_MODULE],
    });

    return getNamespace;
  }

  /**
   *
   * @param name
   * @param nativeModule
   * @return {*}
   * @private
   */
  _getOrSetNativeEmitter(name, nativeModule) {
    if (this._nativeEmitters[name]) {
      return this._nativeEmitters[name];
    }

    return this._nativeEmitters[name] = new NativeEventEmitter(nativeModule);
  }

}

export default new FirebaseCore();<|MERGE_RESOLUTION|>--- conflicted
+++ resolved
@@ -43,12 +43,10 @@
     this.crash = this._appNamespaceOrStatics({}, Crash);
     this.database = this._appNamespaceOrStatics(DatabaseStatics, Database);
     this.firestore = this._appNamespaceOrStatics(FirestoreStatics, Firestore);
+    this.links = this._appNamespaceOrStatics(LinksStatics, Links);
     this.messaging = this._appNamespaceOrStatics(MessagingStatics, Messaging);
     this.perf = this._appNamespaceOrStatics(DatabaseStatics, Performance);
     this.storage = this._appNamespaceOrStatics(StorageStatics, Storage);
-<<<<<<< HEAD
-    this.links = this._appNamespaceOrStatics(LinksStatics, Links);
-=======
     this.utils = this._appNamespaceOrStatics(UtilsStatics, Utils);
   }
 
@@ -64,7 +62,6 @@
       INTERNALS.APPS[app.name] = new FirebaseApp(app.name, options);
       INTERNALS.APPS[app.name]._initializeApp(true);
     }
->>>>>>> d93a4a0c
   }
 
   /**
