/* @flow */
import type AdMob from '../modules/admob';
import { typeof statics as AdMobStatics } from '../modules/admob';
import type Analytics from '../modules/analytics';
import { typeof statics as AnalyticsStatics } from '../modules/analytics';
import type Auth from '../modules/auth';
import { typeof statics as AuthStatics } from '../modules/auth';
import type Config from '../modules/config';
import { typeof statics as ConfigStatics } from '../modules/config';
import type Crash from '../modules/crash';
import { typeof statics as CrashStatics } from '../modules/crash';
import type Crashlytics from '../modules/fabric/crashlytics';
import { typeof statics as CrashlyticsStatics } from '../modules/fabric/crashlytics';
import type Database from '../modules/database';
import { typeof statics as DatabaseStatics } from '../modules/database';
import type Firestore from '../modules/firestore';
import { typeof statics as FirestoreStatics } from '../modules/firestore';
import type InstanceId from '../modules/instanceid';
import { typeof statics as InstanceIdStatics } from '../modules/instanceid';
import type Links from '../modules/links';
import { typeof statics as LinksStatics } from '../modules/links';
import type Messaging from '../modules/messaging';
import { typeof statics as MessagingStatics } from '../modules/messaging';
import type Notifications from '../modules/notifications';
import { typeof statics as NotificationsStatics } from '../modules/notifications';
import type ModuleBase from '../utils/ModuleBase';
import type Performance from '../modules/perf';
import { typeof statics as PerformanceStatics } from '../modules/perf';
import type Storage from '../modules/storage';
import { typeof statics as StorageStatics } from '../modules/storage';
import type Utils from '../modules/utils';
import { typeof statics as UtilsStatics } from '../modules/utils';

/* Core types */
export type FirebaseError = {
  message: string,
  name: string,
  code: string,
  stack: string,
  path: string,
  details: string,
  modifiers: string,
};

export type FirebaseModule = $Subtype<ModuleBase>;

export type FirebaseModuleConfig = {
  events?: string[],
  moduleName: FirebaseModuleName,
  multiApp: boolean,
  namespace: FirebaseNamespace,
};

export type FirebaseModuleName =
  | 'RNFirebaseAdMob'
  | 'RNFirebaseAnalytics'
  | 'RNFirebaseAuth'
  | 'RNFirebaseRemoteConfig'
  | 'RNFirebaseCrash'
  | 'RNFirebaseCrashlytics'
  | 'RNFirebaseDatabase'
  | 'RNFirebaseFirestore'
  | 'RNFirebaseInstanceId'
  | 'RNFirebaseLinks'
  | 'RNFirebaseMessaging'
  | 'RNFirebaseNotifications'
  | 'RNFirebasePerformance'
  | 'RNFirebaseStorage'
  | 'RNFirebaseUtils';

export type FirebaseNamespace =
  | 'admob'
  | 'analytics'
  | 'auth'
  | 'config'
  | 'crash'
  | 'crashlytics'
  | 'database'
  | 'firestore'
  | 'instanceid'
  | 'links'
  | 'messaging'
  | 'notifications'
  | 'perf'
  | 'storage'
  | 'utils';

export type FirebaseOptions = {
  apiKey: string,
  appId: string,
  databaseURL: string,
  messagingSenderId: string,
  projectId: string,
  storageBucket: string,
};

export type FirebaseModuleAndStatics<M: FirebaseModule, S: FirebaseStatics> = {
  (): M,
  nativeModuleExists: boolean,
} & S;

export type FirebaseStatics = $Subtype<Object>;

/* Admob types */

export type AdMobModule = {
  (): AdMob,
  nativeModuleExists: boolean,
} & AdMobStatics;

/* Analytics types */

export type AnalyticsModule = {
  (): Analytics,
  nativeModuleExists: boolean,
} & AnalyticsStatics;

/* Remote Config types */

export type ConfigModule = {
  (): Config,
  nativeModuleExists: boolean,
} & ConfigStatics;

/* Auth types */

export type AuthModule = {
  (): Auth,
  nativeModuleExists: boolean,
} & AuthStatics;

/* Crash types */

export type CrashModule = {
  (): Crash,
  nativeModuleExists: boolean,
} & CrashStatics;

/* Database types */

export type DatabaseModule = {
  (): Database,
  nativeModuleExists: boolean,
} & DatabaseStatics;

export type DatabaseModifier = {
  id: string,
  type: 'orderBy' | 'limit' | 'filter',
  name?: string,
  key?: string,
  limit?: number,
  value?: any,
  valueType?: string,
};

/* Fabric types */
export type CrashlyticsModule = {
  (): Crashlytics,
  nativeModuleExists: boolean,
} & CrashlyticsStatics;

export type FabricModule = {
  crashlytics: CrashlyticsModule,
};

/* Firestore types */

export type FirestoreModule = {
  (): Firestore,
  nativeModuleExists: boolean,
} & FirestoreStatics;

<<<<<<< HEAD
export type FirestoreNativeDocumentChange = {
  document: FirestoreNativeDocumentSnapshot,
  newIndex: number,
  oldIndex: number,
  type: string,
};

export type FirestoreNativeDocumentSnapshot = {
  data: { [string]: FirestoreTypeMap },
  metadata: FirestoreSnapshotMetadata,
  path: string,
};

export type FirestoreSnapshotMetadata = {
  fromCache: boolean,
  hasPendingWrites: boolean,
};

export type FirestoreQueryDirection = 'DESC' | 'desc' | 'ASC' | 'asc';
export type FirestoreQueryOperator = '<' | '<=' | '=' | '==' | '>' | '>=';

export type FirestoreTypeMap = {
  type:
    | 'array'
    | 'boolean'
    | 'date'
    | 'documentid'
    | 'fieldvalue'
    | 'geopoint'
    | 'null'
    | 'number'
    | 'object'
    | 'reference'
    | 'string',
  value: any,
};

export type FirestoreWriteOptions = {
  merge?: boolean,
};

/* InstanceId types */

export type InstanceIdModule = {
  (): InstanceId,
  nativeModuleExists: boolean,
} & InstanceIdStatics;

=======
>>>>>>> 5356b949
/* Links types */

export type LinksModule = {
  (): Links,
  nativeModuleExists: boolean,
} & LinksStatics;

/* Messaging types */

export type MessagingModule = {
  (): Messaging,
  nativeModuleExists: boolean,
} & MessagingStatics;

/* Notifications types */

export type NotificationsModule = {
  (): Notifications,
  nativeModuleExists: boolean,
} & NotificationsStatics;

/* Performance types */

export type PerformanceModule = {
  (): Performance,
  nativeModuleExists: boolean,
} & PerformanceStatics;

/* Storage types */

export type StorageModule = {
  (): Storage,
  nativeModuleExists: boolean,
} & StorageStatics;

/* Utils types */

export type UtilsModule = {
  (): Utils,
  nativeModuleExists: boolean,
} & UtilsStatics;<|MERGE_RESOLUTION|>--- conflicted
+++ resolved
@@ -170,57 +170,13 @@
   nativeModuleExists: boolean,
 } & FirestoreStatics;
 
-<<<<<<< HEAD
-export type FirestoreNativeDocumentChange = {
-  document: FirestoreNativeDocumentSnapshot,
-  newIndex: number,
-  oldIndex: number,
-  type: string,
-};
-
-export type FirestoreNativeDocumentSnapshot = {
-  data: { [string]: FirestoreTypeMap },
-  metadata: FirestoreSnapshotMetadata,
-  path: string,
-};
-
-export type FirestoreSnapshotMetadata = {
-  fromCache: boolean,
-  hasPendingWrites: boolean,
-};
-
-export type FirestoreQueryDirection = 'DESC' | 'desc' | 'ASC' | 'asc';
-export type FirestoreQueryOperator = '<' | '<=' | '=' | '==' | '>' | '>=';
-
-export type FirestoreTypeMap = {
-  type:
-    | 'array'
-    | 'boolean'
-    | 'date'
-    | 'documentid'
-    | 'fieldvalue'
-    | 'geopoint'
-    | 'null'
-    | 'number'
-    | 'object'
-    | 'reference'
-    | 'string',
-  value: any,
-};
-
-export type FirestoreWriteOptions = {
-  merge?: boolean,
-};
-
 /* InstanceId types */
 
 export type InstanceIdModule = {
-  (): InstanceId,
-  nativeModuleExists: boolean,
+    (): InstanceId,
+nativeModuleExists: boolean,
 } & InstanceIdStatics;
 
-=======
->>>>>>> 5356b949
 /* Links types */
 
 export type LinksModule = {
