// Type definitions for React Native Firebase  v1.0.0-alpha7
// Project: https://github.com/invertase/react-native-firebase
// Definitions by: Tal <https://github.com/taljacobson>
// TypeScript Version: 2.1

declare module "react-native-firebase" {

  type FirebaseModuleAndStatics<M, S = {}> = {
    (): M;
    nativeModuleExists: boolean;
  } & S

  // Modules commented-out do not currently have type definitions
  export class Firebase {
    private constructor();
    // admob: FirebaseModuleAndStatics<RNFirebase.admob.AdMob>;
    analytics: FirebaseModuleAndStatics<RNFirebase.Analytics>;
    auth: FirebaseModuleAndStatics<RNFirebase.auth.Auth, RNFirebase.auth.AuthStatics>;
    // config: FirebaseModule<RNFirebase.config.Config>;
    crash: FirebaseModuleAndStatics<RNFirebase.crash.Crash>;
    database: FirebaseModuleAndStatics<RNFirebase.database.Database, RNFirebase.database.DatabaseStatics>;
    fabric: {
      crashlytics: FirebaseModuleAndStatics<RNFirebase.crashlytics.Crashlytics>;
  };
    // firestore: FirebaseModuleAndStatics<RNFirebase.firestore.Firestore>;
    links: FirebaseModuleAndStatics<RNFirebase.links.Links>;
    messaging: FirebaseModuleAndStatics<RNFirebase.messaging.Messaging>;
    // perf: FirebaseModuleAndStatics<RNFirebase.perf.Perf>;
    storage: FirebaseModuleAndStatics<RNFirebase.storage.Storage>;
    // utils: FirebaseModuleAndStatics<RNFirebase.utils.Utils>;
    initializeApp(options: Firebase.Options, name: string): App;
    app(name?: string): App;
    apps(): App[];
    SDK_VERSION(): string;
  }
  namespace Firebase {
    interface Options {
      apiKey: string;
      appId: string;
      databaseURL: string;
      messagingSenderId: string;
      projectId: string;
      storageBucket: string;
    }
  }
  const firebase: Firebase;
  export default firebase;

  // Modules commented-out do not currently have type definitions
  export class App {
    private constructor();
    // admob(): RNFirebase.admob.AdMob;
    analytics(): RNFirebase.Analytics;
    auth(): RNFirebase.auth.Auth;
    // config(): RNFirebase.config.Config;
    crash(): RNFirebase.crash.Crash;
<<<<<<< HEAD
    database(): RNFirebase.database.Database;
    fabric: {
      crashlytics(): RNFirebase.crashlytics.Crashlytics,
=======

    /**
     * Firebase Dynamic Links are links that work the way you want, on multiple
     * platforms, and whether or not your app is already installed.
     * See the official Firebase docs:
     * https://firebase.google.com/docs/dynamic-links/
     */
    links(): RNFirebase.links.Links;

    /**
     * Cloud Firestore is Firebase's new flagship database solution for mobile
     * development, however as at the time of this writing (22 Jan 2018) it is
     * still a beta product, and may not be as stable as Firebase Realtime
     * Database. Comparison of the two products hers:
     * https://firebase.google.com/docs/database/rtdb-vs-firestore
     */
    static firestore: {
      (): RNFirebase.firestore.Firestore;
    } & RNFirebase.firestore.FirestoreStatics;

    static fabric: {
      crashlytics(): RNFirebase.crashlytics.Crashlytics;
>>>>>>> a81ea85c
    };
    // firestore(): RNFirebase.firestore.Firestore;
    links(): RNFirebase.links.Links;
    messaging(): RNFirebase.messaging.Messaging;
    // perf(): RNFirebase.perf.Performance;
    storage(): RNFirebase.storage.Storage;
    // utils(): RNFirebase.utils.Utils;
  }

  export namespace RNFirebase {
    interface RnError extends Error {
      code?: string;
    }

    type GoogleApiAvailabilityType = {
      status: number,
      isAvailable: boolean,
      isUserResolvableError?: boolean,
      error?: string
    };

    /**
     * pass custom options by passing an object with configuration options.
     * The configuration object will be generated first by the native configuration object, if set and then will be overridden if passed in JS.
     * That is, all of the following key/value pairs are optional if the native configuration is set.
     */
    interface configurationOptions {
      /**
       *  default false
       *  When set to true, RNFirebase will log messages to the console and fire debug events we can listen to in js
       * @usage
       * firebase.on('debug', msg => console.log('Received debug message', msg))
       */
      debug?: boolean;
      /**
       * default false
       * When set to true, database persistence will be enabled.
       */
      persistence?: boolean;
      /**
       * Default from app [NSBundle mainBundle]  The bundle ID for the app to be bundled with
       */
      bundleID?: string;
      /**
       * defualt ""
       * The Google App ID that is used to uniquely identify an instance of an app.
       */
      googleAppID?: string;
      /**
       * deufalt ""
       * The database root (i.e. https://my-app.firebaseio.com)
       */
      databaseURL?: string;
      /**
       * defualt ""
       * URL scheme to set up durable deep link service
       */
      deepLinkURLScheme?: string;
      /**
       * defualt ""
       * The Google Cloud storage bucket name
       */
      storageBucket?: string;
      /**
       * default ""
       * The Android client ID used in Google AppInvite when an iOS app has it's android version
       */
      androidClientID?: string;
      /**
       * default  ""
       * The Project number from the Google Developer's console used to configure Google Cloud Messaging
       */
      GCMSenderID?: string;
      /**
       * default ""
       * The tracking ID for Google Analytics
       */
      trackingID?: string;
      /**
       * default ""
       * The OAuth2 client ID for iOS application used to authenticate Google Users for signing in with Google
       */
      clientID?: string;
      /**
       * defualt ""
       * The secret iOS API key used for authenticating requests from our app
       */
      APIKey?: string
    }

    namespace storage {

      interface StorageTask<T> extends Promise<T> {
        on(event: TaskEvent,
           nextOrObserver: (snapshot: any) => any,
           error: (error: RnError) => any,
           complete: (complete: any) => any): any

        /**
         * is not currently supported by react-native-firebase
         */
        pause(): void

        /**
         * is not currently supported by react-native-firebase
         */
        resume(): void

        /**
         * is not currently supported by react-native-firebase
         */
        cancel(): void

      }

      interface RNStorage extends Reference {
        /**
         *  Downloads a reference to the device
         *  @param {String} filePath Where to store the file
         *  @return {Promise}
         * */
        downloadFile(filePath: string): StorageTask<any>;

        /**
         * Upload a file path
         * @returns {Promise}
         */
        putFile(filePath: string, metadata?: any): StorageTask<any>;

        setMaxDownloadRetryTime(time: number): void

        [key: string]: any;
      }

      interface Storage {
        maxOperationRetryTime: number;
        maxUploadRetryTime: number;

        ref(path?: string): storage.RNStorage;

        refFromURL(url: string): storage.RNStorage;

        setMaxOperationRetryTime(time: number): any;

        setMaxUploadRetryTime(time: number): any;
      }

      interface Reference {
        bucket: string;

        child(path: string): storage.Reference;

        delete(): Promise<any>;

        fullPath: string;

        getDownloadURL(): Promise<any>;

        getMetadata(): Promise<any>;

        name: string;
        parent: storage.Reference | null;

        put(data: any | Uint8Array | ArrayBuffer,
            metadata?: storage.UploadMetadata): storage.UploadTask;

        putString(data: string, format?: storage.StringFormat,
                  metadata?: storage.UploadMetadata): storage.UploadTask;

        root: storage.Reference;
        storage: storage.Storage;

        toString(): string;

        updateMetadata(metadata: storage.SettableMetadata): Promise<any>;
      }

      interface UploadMetadata extends storage.SettableMetadata {
        md5Hash?: string | null;
      }

      interface SettableMetadata {
        cacheControl?: string | null;
        contentDisposition?: string | null;
        contentEncoding?: string | null;
        contentLanguage?: string | null;
        contentType?: string | null;
        customMetadata?: { [/* warning: coerced from ? */ key: string]: string } | null;
      }

      type StringFormat = string;
      var StringFormat: {
        BASE64: StringFormat,
        BASE64URL: StringFormat,
        DATA_URL: StringFormat,
        RAW: StringFormat,
      }

      interface UploadTask {
        cancel(): boolean;

        catch(onRejected: (a: RnError) => any): Promise<any>;

        on(event: storage.TaskEvent, nextOrObserver?: null | Object,
           error?: ((a: RnError) => any) | null, complete?: (() => any) | null): Function;

        pause(): boolean;

        resume(): boolean;

        snapshot: storage.UploadTaskSnapshot;

        then(onFulfilled?: ((a: storage.UploadTaskSnapshot) => any) | null,
             onRejected?: ((a: RnError) => any) | null): Promise<any>;
      }

      interface UploadTaskSnapshot {
        bytesTransferred: number;
        downloadURL: string | null;
        metadata: storage.FullMetadata;
        ref: storage.Reference;
        state: storage.TaskState;
        task: storage.UploadTask;
        totalBytes: number;
      }

      interface FullMetadata extends storage.UploadMetadata {
        bucket: string;
        downloadURLs: string[];
        fullPath: string;
        generation: string;
        metageneration: string;
        name: string;
        size: number;
        timeCreated: string;
        updated: string;
      }

      type TaskEvent = string;
      var TaskEvent: {
        STATE_CHANGED: TaskEvent,
      };

      type TaskState = string;
      var TaskState: {
        CANCELED: TaskState,
        ERROR: TaskState,
        PAUSED: TaskState,
        RUNNING: TaskState,
        SUCCESS: TaskState,
      };
    }


    namespace database {


      interface Database {
        /**
         * Returns a new firebase reference instance
         * */
        ref(path?: string): RnReference

        /**
         * register listener
         */
        on(path: string, modifiersString: string, modifiers: Array<string>, eventName: string, cb: () => void, errorCb: () => void): any

        /**
         * unregister listener
         */
        off(path: string, modifiersString: string, eventName?: string, origCB?: () => void): any

        /**
         * Removes all event handlers and their native subscriptions
         */
        cleanup(): Promise<any>

        /**
         * connect to firebase backend
         */
        goOnline(): void

        /**
         * disconnect to firebase backend
         */
        goOffline(): void

        [key: string]: any;
      }

      interface RnReference extends Reference {
        keepSynced(bool: boolean): any

        filter(name: string, value: any, key?: string): any;

        [key: string]: any;
      }

      type QueryEventType = "value" | "child_added" | "child_removed" | "child_changed" | "child_moved";
      type QuerySuccessCallback = (snapshot: DataSnapshot, previousChildId?: string | null) => void;
      type QueryErrorCallback = (e: Error) => void;

      interface Query {
        endAt(value: number | string | boolean | null, key?: string): database.Query;

        equalTo(value: number | string | boolean | null, key?: string): database.Query;

        isEqual(other: database.Query | null): boolean;

        limitToFirst(limit: number): database.Query;

        limitToLast(limit: number): database.Query;

        off(eventType?: QueryEventType,
            callback?: QuerySuccessCallback,
            context?: Object): void;

        on(eventType: QueryEventType,
           callback: QuerySuccessCallback,
           cancelCallbackOrContext?: QueryErrorCallback,
           context?: Object): (a: database.DataSnapshot | null, b?: string) => QuerySuccessCallback;

        once(eventType: QueryEventType,
             successCallback?: QuerySuccessCallback,
             failureCallbackOrContext?: QueryErrorCallback,
             context?: Object): Promise<DataSnapshot>;

        orderByChild(path: string): database.Query;

        orderByKey(): database.Query;

        orderByPriority(): database.Query;

        orderByValue(): database.Query;

        ref: database.Reference;

        startAt(value: number | string | boolean | null, key?: string): database.Query;

        toJSON(): Object;

        toString(): string;
      }

      interface DataSnapshot {
        child(path: string): database.DataSnapshot;

        exists(): boolean;

        exportVal(): any;

        forEach(action: (a: database.DataSnapshot) => boolean): boolean;

        getPriority(): string | number | null;

        hasChild(path: string): boolean;

        hasChildren(): boolean;

        key: string | null;

        numChildren(): number;

        ref: database.Reference;

        toJSON(): Object | null;

        val(): any;
      }

      interface ThenableReference<T> extends Promise<T> {
      }

      interface ThenableReference<T> extends Reference {
      }

      interface Reference extends database.Query {
        child(path: string): database.Reference;

        key: string | null;

        onDisconnect(): any;

        parent: database.Reference | null;

        push(value?: any, onComplete?: (a: RnError | null) => any): ThenableReference<any>

        remove(onComplete?: (a: RnError | null) => any): Promise<any>;

        root: database.Reference;

        set(value: any, onComplete?: (a: RnError | null) => any): Promise<any>;

        setPriority(priority: string | number | null,
                    onComplete: (a: RnError | null) => any): Promise<any>;

        setWithPriority(newVal: any, newPriority: string | number | null,
                        onComplete?: (a: RnError | null) => any): Promise<any>;

        transaction(transactionUpdate: (a: any) => any,
                    onComplete?: (a: RnError | null, b: boolean,
                                  c: database.DataSnapshot | null) => any,
                    applyLocally?: boolean): Promise<any>;

        update(values: Object, onComplete?: (a: RnError | null) => any): Promise<any>;
      }

      interface DatabaseStatics {
        /** @see https://www.firebase.com/docs/java-api/javadoc/com/firebase/client/ServerValue.html#TIMESTAMP */
        ServerValue: {
          TIMESTAMP: {
            [key: string]: string
          }
        }
    }
    }

    /**
     * firebase Analytics
     */
    interface Analytics {
      /**Log a custom event with optional params. */
      logEvent(event: string, params?: Object): void

      /** Sets whether analytics collection is enabled for this app on this device. */
      setAnalyticsCollectionEnabled(enabled: boolean): void

      /**
       * Sets the current screen name, which specifies the current visual context in your app.
       * Whilst screenClassOverride is optional,
       * it is recommended it is always sent as your current class name,
       * for example on Android it will always show as 'MainActivity' if not specified.
       */
      setCurrentScreen(screenName: string | null, screenClassOverride?: string): void

      /**
       * Sets the minimum engagement time required before starting a session.
       * The default value is 10000 (10 seconds)
       */
      setMinimumSessionDuration(miliseconds: number): void

      /**
       * Sets the duration of inactivity that terminates the current session.
       * The default value is 1800000 (30 minutes).
       */
      setSessionTimeoutDuration(miliseconds: number): void

      /**
       * Gives a user a uniqiue identificaition.
       * @example
       * const id = firebase.auth().currentUser.uid;
       *
       * firebase.analytics().setUserId(id);
       */
      setUserId(id: string | null): void

      /**
       * Sets a key/value pair of data on the current user.
       */
      setUserProperty(name: string, value: string | null): void;

      [key: string]: any;
    }

    type UserInfo = {
           displayName?: string,
           email?: string,
           phoneNumber?: string,
           photoURL?: string,
           providerId: string,
           uid: string,
    }

    type UpdateProfile = {
      displayName?: string,
      photoURL?: string,
    }

    interface User {
      /**
       * The user's display name (if available).
       */
      displayName: string | null
      /**
       * - The user's email address (if available).
       */
      email: string | null
      /**
       * - True if the user's email address has been verified.
       */
      emailVerified: boolean
      /**
       *
       */
      isAnonymous: boolean

      phoneNumber: string | null
      /**
       * - The URL of the user's profile picture (if available).
       */
      photoURL: string | null
      /**
       * - Additional provider-specific information about the user.
       */
      providerData: Array<UserInfo>
      /**
       *  - The authentication provider ID for the current user.
       *  For example, 'facebook.com', or 'google.com'.
       */
      providerId: string
      /**
       *  - The user's unique ID.
       */
      uid: string

      /**
       * Delete the current user.
       */
      delete(): Promise<void>

      /**
       * Returns the users authentication token.
       *
       * @param forceRefresh: boolean - default to false
       */
      getIdToken(forceRefresh: boolean?): Promise<string>

      /**
       * Link the user with a 3rd party credential provider.
       */
      linkWithCredential(credential: AuthCredential): Promise<User>

      /**
       * Re-authenticate a user with a third-party authentication provider
       */
      reauthenticateWithCredential(credential: AuthCredential): Promise<void>

      /**
       * Refreshes the current user.
       */
      reload(): Promise<void>

      /**
       * Sends a verification email to a user.
       * This will Promise reject is the user is anonymous.
       */
      sendEmailVerification(actionCodeSettings?: ActionCodeSettings): Promise<void>

      toJSON(): object

      unlink(providerId: string): Promise<User>

      /**
       * Updates the user's email address.
       * See Firebase docs for more information on security & email validation.
       * This will Promise reject is the user is anonymous.
       */
      updateEmail(email: string): Promise<void>

      /**
       * Important: this is a security sensitive operation that requires the user to have recently signed in.
       * If this requirement isn't met, ask the user to authenticate again and then call firebase.User#reauthenticate.
       * This will Promise reject is the user is anonymous.
       */
      updatePassword(password: string): Promise<void>

      /**
       * Updates a user's profile data.
       * Profile data should be an object of fields to update:
       */
      updateProfile(updates: UpdateProfile): Promise<void>
    }

    /** 3rd party provider Credentials */
    type AuthCredential = {
      providerId: string,
      token: string,
      secret: string
    }

    type ActionCodeSettings = {
      android: {
         installApp?: boolean,
         minimumVersion?: string,
         packageName: string,
       },
       handleCodeInApp?: boolean,
       iOS: {
         bundleId?: string,
       },
       url: string,
    }

    interface ActionCodeInfo {
      email: string,
      error: string,
      fromEmail: string,
      verifyEmail: string,
      recoverEmail: string,
      passwordReset: string
    }

    interface ConfirmationResult {

      confirm(verificationCode: string): Promise<User | null>;

      verificationId: string | null;
    }

    type PhoneAuthSnapshot = {
      state: 'sent' | 'timeout' | 'verified' | 'error',
      verificationId: string,
      code: string | null,
      error: Error | null,
    };

    type PhoneAuthError = {
      code: string | null,
      verificationId: string,
      message: string | null,
      stack: string | null,
    };

    interface PhoneAuthListener {

      on(event: string,
         observer: () => PhoneAuthSnapshot,
         errorCb?: () => PhoneAuthError,
         successCb?: () => PhoneAuthSnapshot): PhoneAuthListener;

      then(fn: () => PhoneAuthSnapshot): Promise<any>

      catch(fn: () => Error): Promise<any>
    }

    namespace auth {

      type AuthResult = {
        authenticated: boolean,
        user: object | null
      } | null;

      type AuthProvider = {
        PROVIDER_ID: string,
        credential: (token: string, secret?: string) => AuthCredential,
      };

      interface Auth {
        /**
         * Returns the current Firebase authentication state.
         */
        authResult: AuthResult | null;
        /**
         * Returns the currently signed-in user (or null). See the User class documentation for further usage.
         */
        user: User | null

        /**
         * Gets/Sets the language for the app instance
         */
        languageCode: string | null;

        /**
         * Listen for changes in the users auth state (logging in and out).
         * This method returns a unsubscribe function to stop listening to events.
         * Always ensure you unsubscribe from the listener when no longer needed to prevent updates to components no longer in use.
         */
        onAuthStateChanged(listener: Function): () => void;

        /**
         * Listen for changes in id token.
         * This method returns a unsubscribe function to stop listening to events.
         * Always ensure you unsubscribe from the listener when no longer needed to prevent updates to components no longer in use.
         */
        onIdTokenChanged(listener: Function): () => void;

        /**
         * Listen for changes in the user.
         * This method returns a unsubscribe function to stop listening to events.
         * Always ensure you unsubscribe from the listener when no longer needed to prevent updates to components no longer in use.
         */
        onUserChanged(listener: Function): () => void;

        signOut(): Promise<void>

        /**
         * Sign an anonymous user.
         * If the user has already signed in, that user will be returned
         */
        signInAnonymously(): Promise<User>


        /**
         * We can create a user by calling the createUserWithEmailAndPassword() function.
         * The method accepts two parameters, an email and a password.
         */
        createUserWithEmailAndPassword(email: string, password: string): Promise<User>

        /**
         * To sign a user in with their email and password, use the signInWithEmailAndPassword() function.
         * It accepts two parameters, the user's email and password:
         */
        signInWithEmailAndPassword(email: string, password: string): Promise<User>

        /**
         * Sign a user in with a self-signed JWT token.
         * To sign a user using a self-signed custom token,
         * use the signInWithCustomToken() function.
         * It accepts one parameter, the custom token:
         */
        signInWithCustomToken(token: string): Promise<User>

        /**
         * Sign in the user with a 3rd party credential provider.
         * credential requires the following properties:
         */
        signInWithCredential(credential: AuthCredential): Promise<User>

        /**
         * Asynchronously signs in using a phone number.
         */
        signInWithPhoneNumber(phoneNumber: string): Promise<ConfirmationResult>

        /**
         * Returns a PhoneAuthListener to listen to phone verification events,
         * on the final completion event a PhoneAuthCredential can be generated for
         * authentication purposes.
         */
        verifyPhoneNumber(phoneNumber: string, autoVerifyTimeout?: number): PhoneAuthListener

        /**
         * Sends a password reset email to the given email address.
         * Unlike the web SDK,
         * the email will contain a password reset link rather than a code.
         */
        sendPasswordResetEmail(email: string, actionCodeSettings?: ActionCodeSettings): Promise<void>

        /**
         * Completes the password reset process, given a confirmation code and new password.
         */
        confirmPasswordReset(code: string, newPassword: string): Promise<void>

        /**
         * Applies a verification code sent to the user by email or other out-of-band mechanism.
         */
        applyActionCode(code: string): Promise<void>

        /**
         * Checks a verification code sent to the user by email or other out-of-band mechanism.
         */
        checkActionCode(code: string): Promise<ActionCodeInfo>

        /**
         * Get the currently signed in user
         */
        getCurrentUser(): Promise<User | null>

        /**
         * Returns a list of authentication providers that can be used to sign in a given user (identified by its main email address).
         */
        fetchProvidersForEmail(email: string): Promise<Array<string>>

        [key: string]: any;
      }

      interface AuthStatics {
        EmailAuthProvider: AuthProvider;
        PhoneAuthProvider: AuthProvider;
        GoogleAuthProvider: AuthProvider;
        GithubAuthProvider: AuthProvider;
        TwitterAuthProvider: AuthProvider;
        FacebookAuthProvider: AuthProvider;
        PhoneAuthState: {
          CODE_SENT: string;
          AUTO_VERIFY_TIMEOUT: string;
          AUTO_VERIFIED: string;
          ERROR: string;
        };
      }
    }

    namespace messaging {

      interface Messaging {
        /**
         * Subscribes the device to a topic.
         */
        subscribeToTopic(topic: string): void

        /**
         * Unsubscribes the device from a topic.
         */
        unsubscribeFromTopic(topic: string): void

        /**
         * When the application has been opened from a notification
         * getInitialNotification is called and the notification payload is returned.
         * Use onMessage for notifications when the app is running.
         */
        getInitialNotification(): Promise<any>

        /**
         * Returns the devices FCM token.
         * This token can be used in the Firebase console to send messages to directly.
         */
        getToken(forceRefresh?: Boolean): Promise<string>

        /**
         * Reset Instance ID and revokes all tokens.
         */
        deleteInstanceId(): Promise<any>

        /**
         * On the event a devices FCM token is refreshed by Google,
         *  the new token is returned in a callback listener.
         */
        onTokenRefresh(listener: (token: string) => any): () => any

        /**
         * On a new message,
         * the payload object is passed to the listener callback.
         * This method is only triggered when the app is running.
         * Use getInitialNotification for notifications which cause the app to open.
         */
        onMessage(listener: (message: any) => any): () => any

        /**
         * Create a local notification from the device itself.
         */
        createLocalNotification(notification: any): any

        /**
         * Schedule a local notification to be shown on the device.
         */
        scheduleLocalNotification(notification: any): any

        /**
         * Returns an array of all currently scheduled notifications.
         * ```
         * firebase.messaging().getScheduledLocalNotifications()
         *   .then((notifications) => {
         *       console.log('Current scheduled notifications: ', notifications);
         *   });
         * ```
         */
        getScheduledLocalNotifications(): Promise<any[]>

        /**
         * Cancels a location notification by ID,
         * or all notifications by *.
         */
        cancelLocalNotification(id: string): void

        /**
         * Removes all delivered notifications from device by ID,
         * or all notifications by *.
         */
        removeDeliveredNotification(id: string): void

        /**
         * IOS
         * Requests app notification permissions in an Alert dialog.
         */
        requestPermissions(): void

        /**
         * Sets the badge number on the iOS app icon.
         */
        setBadgeNumber(value: number): void

        /**
         * Returns the current badge number on the app icon.
         */
        getBadgeNumber(): Promise<number>

        /**
         * Send an upstream message
         * @param senderId
         * @param payload
         */
        send(senderId: string, payload: RemoteMessage): any

        NOTIFICATION_TYPE: Object
        REMOTE_NOTIFICATION_RESULT: Object
        WILL_PRESENT_RESULT: Object
        EVENT_TYPE: Object
      }

      interface RemoteMessage {
        id: string,
        type: string,
        ttl?: number,
        sender: string,
        collapseKey?: string,
        data: Object,
      }
    }
    namespace crash {

      interface Crash {
        /** Logs a message that will appear in a subsequent crash report. */
        log(message: string): void

        /**
         * Android: Logs a message that will appear in a subsequent crash report as well as in logcat.
         * iOS: Logs the message in the subsequest crash report only (same as log).
         */
        logcat(level: number, tag: string, message: string): void

        /**
         * Files a crash report, along with any previous logs to Firebase.
         * An Error object must be passed into the report method.
         */
        report(error: RnError, maxStackSize: Number): void

        [key: string]: any;
      }
    }

    namespace crashlytics {

      interface Crashlytics {
        /**
         * Forces a crash. Useful for testing your application is set up correctly.
         */
        crash(): void;

        /**
         * Logs a message that will appear in any subsequent crash reports.
         */
        log(message: string): void;

        /**
         * Logs a non fatal exception.
         */
        recordError(code: number, message: string): void;

        /**
         * Set a boolean value to show alongside any subsequent crash reports.
         */
        setBoolValue(key: string, value: boolean): void;

        /**
         * Set a float value to show alongside any subsequent crash reports.
         */
        setFloatValue(key: string, value: number): void;

        /**
         * Set an integer value to show alongside any subsequent crash reports.
         */
        setIntValue(key: string, value: number): void;

        /**
         * Set a string value to show alongside any subsequent crash reports.
         */
        setStringValue(key: string, value: string): void;

        /**
         * Set the user ID to show alongside any subsequent crash reports.
         */
        setUserIdentifier(userId: string): void;
      }
    }

    namespace links {
      interface Links {
        /** Creates a standard dynamic link. */
        createDynamicLink(parameters: LinkConfiguration): Promise<string>;
        /** Creates a short dynamic link. */
        createShortDynamicLink(parameters: LinkConfiguration): Promise<string>;
        /**
         * Returns the URL that the app has been launched from. If the app was
         * not launched from a URL the return value will be null.
         */
        getInitialLink(): Promise<string | null>;
        /**
         * Subscribe to URL open events while the app is still running.
         * The listener is called from URL open events whilst the app is still
         * running, use getInitialLink for URLs which cause the app to open
         * from a previously closed / not running state.
         * Returns an unsubscribe function, call the returned function to
         * unsubscribe from all future events.
         */
        onLink(listener: (url) => void): () => void;
      }

      /**
       * Configuration when creating a Dynamic Link (standard or short). For
       * more information about each parameter, see the official Firebase docs:
       * https://firebase.google.com/docs/reference/dynamic-links/link-shortener
       */
      interface LinkConfiguration {
        link: string,
        dynamicLinkDomain: string,
        androidInfo?: {
          androidLink?: string,
          androidPackageName: string,
          androidFallbackLink?: string,
          androidMinPackageVersionCode?: string,
        },
        iosInfo?: {
          iosBundleId: string,
          iosAppStoreId?: string,
          iosFallbackLink?: string,
          iosCustomScheme?: string,
          iosIpadBundleId?: string,
          iosIpadFallbackLink?: string,
        },
        socialMetaTagInfo?: {
          socialTitle: string,
          socialImageLink: string,
          socialDescription: string,
        },
        suffix?: {
          option: 'SHORT' | 'UNGUESSABLE',
        },
      }
    }

    namespace firestore {
      interface Firestore {
        batch(): WriteBatch;
        collection(collectionPath: string): CollectionReference;
        doc(documentPath: string): DocumentReference;

        /** NOT SUPPORTED YET */
        // enablePersistence(): Promise<void>;
        /** NOT SUPPORTED YET */
        // runTransaction(): Promise<any>;
        /** NOT SUPPORTED YET */
        // settings(): void;
      }

      interface FirestoreStatics {
        FieldPath: typeof FieldPath;
        FieldValue: typeof FieldValue;
        GeoPoint: typeof GeoPoint;
        enableLogging(enabled: boolean): void;
      };

      interface CollectionReference {
        readonly firestore: Firestore;
        readonly id: string;
        readonly parent: DocumentReference;
        add(data: object): Promise<DocumentReference>;
        doc(documentPath?: string): DocumentReference;
        endAt(snapshot: DocumentSnapshot): Query;
        endAt(...varargs: any[]): Query;
        endBefore(snapshot: DocumentSnapshot): Query;
        endBefore(...varargs: any[]): Query;
        get(): Promise<QuerySnapshot>;
        limit(limit: number): Query;
        onSnapshot(onNext: Query.ObserverOnNext, onError?: Query.ObserverOnError): () => void;
        onSnapshot(observer: Observer): () => void;
        onSnapshot(queryListenOptions: Query.QueryListenOptions, onNext: Query.ObserverOnNext, onError?: Query.ObserverOnError): () => void;
        onSnapshot(queryListenOptions: Query.QueryListenOptions, observer: Query.Observer): () => void;
        orderBy(fieldPath: string | FieldPath, directionStr?: Types.QueryDirection): Query;
        startAfter(snapshot: DocumentSnapshot): Query;
        startAfter(...varargs: any[]): Query;
        startAt(snapshot: DocumentSnapshot): Query;
        startAt(...varargs: any[]): Query;
        where(fieldPath: string, op: Types.QueryOperator, value: any): Query;
      }

      interface DocumentChange {
        readonly doc: DocumentSnapshot;
        readonly newIndex: number;
        readonly oldIndex: number;
        readonly type: string;
      }

      interface DocumentReference {
        readonly firestore: Firestore;
        readonly id: string | null;
        readonly parent: CollectionReference;
        readonly path: string;
        collection(collectionPath: string): CollectionReference;
        delete(): Promise<void>;
        get(): Promise<DocumentSnapshot>;
        onSnapshot(onNext: DocumentReference.ObserverOnNext, onError?: DocumentReference.ObserverOnError): () => void;
        onSnapshot(observer: DocumentReference.Observer): () => void;
        onSnapshot(documentListenOptions: DocumentReference.DocumentListenOptions, onNext: DocumentReference.ObserverOnNext, onError?: DocumentReference.ObserverOnError): () => void;
        onSnapshot(documentListenOptions: DocumentReference.DocumentListenOptions, observer: DocumentReference.Observer): () => void;
        set(data: object, writeOptions?: Types.WriteOptions): Promise<void>;
        update(obj: object): Promise<void>;
        update(key1: Types.UpdateKey, val1: any): Promise<void>;
        update(key1: Types.UpdateKey, val1: any, key2: Types.UpdateKey, val2: any): Promise<void>;
        update(key1: Types.UpdateKey, val1: any, key2: Types.UpdateKey, val2: any, key3: Types.UpdateKey, val3: any): Promise<void>;
        update(key1: Types.UpdateKey, val1: any, key2: Types.UpdateKey, val2: any, key3: Types.UpdateKey, val3: any, key4: Types.UpdateKey, val4: any): Promise<void>;
        update(key1: Types.UpdateKey, val1: any, key2: Types.UpdateKey, val2: any, key3: Types.UpdateKey, val3: any, key4: Types.UpdateKey, val4: any, key5: Types.UpdateKey, val5: any): Promise<void>;
      }
      namespace DocumentReference {
        interface DocumentListenOptions {
          includeMetadataChanges: boolean;
        }

        type ObserverOnNext = (documentSnapshot: DocumentSnapshot) => void;
        type ObserverOnError = (err: object) => void;
        interface Observer {
          next: ObserverOnNext;
          error?: ObserverOnError;
        }
      }

      interface DocumentSnapshot {
        readonly exists: boolean;
        readonly id: string | null;
        readonly metadata: Types.SnapshotMetadata;
        readonly ref: DocumentReference;
        data(): object | void;
        get(fieldPath: string | FieldPath): any | undefined;
      }

      class FieldPath {
        static documentId(): FieldPath;
        constructor(...segments: string[]);
      }

      class FieldValue {
        static delete(): FieldValue;
        static serverTimestamp(): FieldValue;
      }

      class GeoPoint {
        constructor(latitude: number, longitude: number);
        get latitude(): number;
        get longitude(): number;
      }

      class Path {
        static fromName(name: string): Path;
        constructor(pathComponents: string[]);
        get id(): string | null;
        get isDocument(): boolean;
        get isCollection(): boolean;
        get relativeName(): string;
        child(relativePath: string): Path;
        parent(): Path | null;
      }

      interface Query {
        readonly firestore: Firestore;
        endAt(snapshot: DocumentSnapshot): Query;
        endAt(...varargs: any[]): Query;
        endBefore(snapshot: DocumentSnapshot): Query;
        endBefore(...varargs: any[]): Query;
        get(): Promise<QuerySnapshot>;
        limit(limit: number): Query;
        onSnapshot(onNext: Query.ObserverOnNext, onError?: Query.ObserverOnError): () => void;
        onSnapshot(observer: Query.Observer): () => void;
        onSnapshot(queryListenOptions: Query.QueryListenOptions, onNext: Query.ObserverOnNext, onError?: Query.ObserverOnError): () => void;
        onSnapshot(queryListenOptions: Query.QueryListenOptions, observer: Query.Observer): () => void;
        orderBy(fieldPath: string | FieldPath, directionStr?: Types.QueryDirection): Query;
        startAfter(snapshot: DocumentSnapshot): Query;
        startAfter(...varargs: any[]): Query;
        startAt(snapshot: DocumentSnapshot): Query;
        startAt(...varargs: any[]): Query;
        where(fieldPath: string, op: Types.QueryOperator, value: any): Query;
      }
      namespace Query {
        interface NativeFieldPath {
          elements?: string[];
          string?: string;
          type: 'fieldpath' | 'string';
        }

        interface FieldFilter {
          fieldPath: NativeFieldPath;
          operator: string;
          value: any;
        }

        interface FieldOrder {
          direction: string;
          fieldPath: NativeFieldPath;
        }

        interface QueryOptions {
          endAt?: any[];
          endBefore?: any[];
          limit?: number;
          offset?: number;
          selectFields?: string[];
          startAfter?: any[];
          startAt?: any[];
        }

        // The JS code expects at least one of 'includeDocumentMetadataChanges'
        // or 'includeQueryMetadataChanges' to be defined.
        interface _IncludeDocumentMetadataChanges {
          includeDocumentMetadataChanges: boolean;
        }
        interface _IncludeQueryMetadataChanges {
          includeQueryMetadataChanges: boolean;
        }
        type QueryListenOptions = _IncludeDocumentMetadataChanges | _IncludeQueryMetadataChanges | (_IncludeDocumentMetadataChanges & _IncludeQueryMetadataChanges);

        type ObserverOnNext = (querySnapshot: QuerySnapshot) => void;
        type ObserverOnError = (err: object) => void;
        interface Observer {
          next: ObserverOnNext;
          error?: ObserverOnError;
        }
      }

      interface QuerySnapshot {
        readonly docChanges: DocumentChange[];
        readonly docs: DocumentSnapshot[];
        readonly empty: boolean;
        readonly metadata: Types.SnapshotMetadata;
        readonly query: Query;
        readonly size: number;
        forEach(callback: (snapshot: DocumentSnapshot) => any);
      }
      namespace QuerySnapshot {
        interface NativeData {
          changes: Types.NativeDocumentChange[];
          documents: Types.NativeDocumentSnapshot[];
          metadata: Types.SnapshotMetadata;
        }
      }

      interface WriteBatch {
        commit(): Promise<void>;
        delete(docRef: DocumentReference): WriteBatch;
        set(docRef: DocumentReference, data: object, options?: Types.WriteOptions): WriteBatch;
        // multiple overrides for update() to allow strong-typed var_args
        update(docRef: DocumentReference, obj: object): WriteBatch;
        update(docRef: DocumentReference, key1: Types.UpdateKey, val1: any): WriteBatch;
        update(docRef: DocumentReference, key1: Types.UpdateKey, val1: any, key2: Types.UpdateKey, val2: any): WriteBatch;
        update(docRef: DocumentReference, key1: Types.UpdateKey, val1: any, key2: Types.UpdateKey, val2: any, key3: Types.UpdateKey, val3: any): WriteBatch;
        update(docRef: DocumentReference, key1: Types.UpdateKey, val1: any, key2: Types.UpdateKey, val2: any, key3: Types.UpdateKey, val3: any, key4: Types.UpdateKey, val4: any): WriteBatch;
        update(docRef: DocumentReference, key1: Types.UpdateKey, val1: any, key2: Types.UpdateKey, val2: any, key3: Types.UpdateKey, val3: any, key4: Types.UpdateKey, val4: any, key5: Types.UpdateKey, val5: any): WriteBatch;
      }

      namespace Types {
        interface NativeDocumentChange {
          document: NativeDocumentSnapshot;
          newIndex: number;
          oldIndex: number;
          type: string;
        }

        interface NativeDocumentSnapshot {
          data: {
            [key: string]: TypeMap;
          };
          metadata: SnapshotMetadata;
          path: string;
        }

        interface SnapshotMetadata {
          fromCache: boolean;
          hasPendingWrites: boolean;
        }

        type QueryDirection = 'asc' | 'ASC' | 'desc' | 'DESC';
        type QueryOperator = '=' | '==' | '>' | '>=' | '<' | '<=';

        interface TypeMap {
          type: 'array' | 'boolean' | 'date' | 'documentid' | 'fieldvalue' | 'geopoint' | 'null' | 'number' | 'object' | 'reference' | 'string';
          value: any;
        }

        /** The key in update() function for DocumentReference and WriteBatch. */
        type UpdateKey = string | FieldPath

        interface WriteOptions {
          merge?: boolean;
        }
      }
    }
  }
}<|MERGE_RESOLUTION|>--- conflicted
+++ resolved
@@ -21,8 +21,8 @@
     database: FirebaseModuleAndStatics<RNFirebase.database.Database, RNFirebase.database.DatabaseStatics>;
     fabric: {
       crashlytics: FirebaseModuleAndStatics<RNFirebase.crashlytics.Crashlytics>;
-  };
-    // firestore: FirebaseModuleAndStatics<RNFirebase.firestore.Firestore>;
+    };
+    firestore: FirebaseModuleAndStatics<RNFirebase.firestore.Firestore, RNFirebase.firestore.FirestoreStatics>;
     links: FirebaseModuleAndStatics<RNFirebase.links.Links>;
     messaging: FirebaseModuleAndStatics<RNFirebase.messaging.Messaging>;
     // perf: FirebaseModuleAndStatics<RNFirebase.perf.Perf>;
@@ -54,36 +54,11 @@
     auth(): RNFirebase.auth.Auth;
     // config(): RNFirebase.config.Config;
     crash(): RNFirebase.crash.Crash;
-<<<<<<< HEAD
     database(): RNFirebase.database.Database;
     fabric: {
       crashlytics(): RNFirebase.crashlytics.Crashlytics,
-=======
-
-    /**
-     * Firebase Dynamic Links are links that work the way you want, on multiple
-     * platforms, and whether or not your app is already installed.
-     * See the official Firebase docs:
-     * https://firebase.google.com/docs/dynamic-links/
-     */
-    links(): RNFirebase.links.Links;
-
-    /**
-     * Cloud Firestore is Firebase's new flagship database solution for mobile
-     * development, however as at the time of this writing (22 Jan 2018) it is
-     * still a beta product, and may not be as stable as Firebase Realtime
-     * Database. Comparison of the two products hers:
-     * https://firebase.google.com/docs/database/rtdb-vs-firestore
-     */
-    static firestore: {
-      (): RNFirebase.firestore.Firestore;
-    } & RNFirebase.firestore.FirestoreStatics;
-
-    static fabric: {
-      crashlytics(): RNFirebase.crashlytics.Crashlytics;
->>>>>>> a81ea85c
     };
-    // firestore(): RNFirebase.firestore.Firestore;
+    firestore(): RNFirebase.firestore.Firestore;
     links(): RNFirebase.links.Links;
     messaging(): RNFirebase.messaging.Messaging;
     // perf(): RNFirebase.perf.Performance;
@@ -1121,7 +1096,7 @@
         FieldValue: typeof FieldValue;
         GeoPoint: typeof GeoPoint;
         enableLogging(enabled: boolean): void;
-      };
+      }
 
       interface CollectionReference {
         readonly firestore: Firestore;
@@ -1136,7 +1111,7 @@
         get(): Promise<QuerySnapshot>;
         limit(limit: number): Query;
         onSnapshot(onNext: Query.ObserverOnNext, onError?: Query.ObserverOnError): () => void;
-        onSnapshot(observer: Observer): () => void;
+        onSnapshot(observer: Query.Observer): () => void;
         onSnapshot(queryListenOptions: Query.QueryListenOptions, onNext: Query.ObserverOnNext, onError?: Query.ObserverOnError): () => void;
         onSnapshot(queryListenOptions: Query.QueryListenOptions, observer: Query.Observer): () => void;
         orderBy(fieldPath: string | FieldPath, directionStr?: Types.QueryDirection): Query;
@@ -1208,17 +1183,17 @@
 
       class GeoPoint {
         constructor(latitude: number, longitude: number);
-        get latitude(): number;
-        get longitude(): number;
+        readonly latitude: number;
+        readonly longitude: number;
       }
 
       class Path {
         static fromName(name: string): Path;
         constructor(pathComponents: string[]);
-        get id(): string | null;
-        get isDocument(): boolean;
-        get isCollection(): boolean;
-        get relativeName(): string;
+        readonly id: string | null;
+        readonly isDocument: boolean;
+        readonly isCollection: boolean;
+        readonly relativeName: string;
         child(relativePath: string): Path;
         parent(): Path | null;
       }
