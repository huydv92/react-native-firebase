--- conflicted
+++ resolved
@@ -1546,29 +1546,6 @@
       }
     }
 
-<<<<<<< HEAD
-=======
-    namespace crash {
-      interface Crash {
-        /** Logs a message that will appear in a subsequent crash report. */
-        log(message: string): void;
-
-        /**
-         * Android: Logs a message that will appear in a subsequent crash report as well as in logcat.
-         * iOS: Logs the message in the subsequest crash report only (same as log).
-         */
-        logcat(level: number, tag: string, message: string): void;
-
-        /**
-         * Files a crash report, along with any previous logs to Firebase.
-         * An Error object must be passed into the report method.
-         */
-        report(error: RnError, maxStackSize: Number): void;
-
-        [key: string]: any;
-      }
-    }
-
     namespace perf {
       type HttpMethod =
         | 'CONNECT'
@@ -1698,7 +1675,6 @@
       }
     }
 
->>>>>>> 1d185c80
     namespace crashlytics {
       interface Crashlytics {
         /**
